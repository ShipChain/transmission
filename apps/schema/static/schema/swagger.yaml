openapi: 3.0.0
servers:
- url: https://transmission.shipchain.io/
  description: ShipChain Transmission API
info:
  version: 1.0.0
  title: ShipChain Transmission API
  description: |
    The ShipChain Transmission API is a microservice developed to provide a traditional REST abstraction for interactions with
    the Ethereum smart contract platform. Transmission facilitates the reliable submission and retrying of asynchronous
    transactions sent to the ShipChain Ethereum smart contracts. Transmission is also responsible for the implementation
    of the Shipment-related business logic required for the ShipChain Portal and AXLE Gateway projects.
    # Data Format
    All response payloads will be formatted using the [JSON API](http://jsonapi.org) specification.
    Requests can be made to Transmission using `application/json`, `application/vnd.api+json`, and `multipart/form-data`,
    formatted as documented below.
    # Errors
    The API uses standard HTTP status codes and the [JSON API](http://jsonapi.org/examples/#error-objects) specification to indicate the success or failure of the API call. The body of the response will be JSON in the following format:
    ```
    {
      "errors": [
        {
          "status": "422",
          "source": { "pointer": "/data/attributes/volume" },
          "detail": "Volume does not, in fact, go to 11."
        }
      ]
    }
    ```
  x-logo:
    url: '/static/schema/shipchain-logo.png'

strings:
- &response_200 "Success"
- &response_201 "Created"
- &response_202 "Accepted"
- &response_204 "Success"
- &response_401 "Unauthorized"
- &response_404 "Resource not found"
- &response_500 "Internal server error"
- &response_503 "Service temporarily unavailable"

paths:
  /api/v1/shipments/:
    get:
      summary: List shipments
      description: >
        Retrieve an array of `Shipment` objects associated with the current user ordered by the `Shipment.created_at` date.
      parameters:
      - $ref: '#/components/parameters/page'
      - $ref: '#/components/parameters/page_size'
      - $ref: '#/components/parameters/search'
      - $ref: '#/components/parameters/ordering'
      - $ref: '#/components/parameters/shipment/has_ship_from_location'
      - $ref: '#/components/parameters/shipment/has_ship_to_location'
      - $ref: '#/components/parameters/shipment/has_final_destination_location'
      - $ref: '#/components/parameters/shipment/ship_from_location__city'
      - $ref: '#/components/parameters/shipment/ship_from_location__state'
      - $ref: '#/components/parameters/shipment/ship_from_location__postal_code'
      - $ref: '#/components/parameters/shipment/ship_from_location__country'
      - $ref: '#/components/parameters/shipment/ship_to_location__city'
      - $ref: '#/components/parameters/shipment/ship_to_location__state'
      - $ref: '#/components/parameters/shipment/ship_to_location__postal_code'
      - $ref: '#/components/parameters/shipment/ship_to_location__country'
      - $ref: '#/components/parameters/shipment/final_destination_location__city'
      - $ref: '#/components/parameters/shipment/final_destination_location__state'
      - $ref: '#/components/parameters/shipment/final_destination_location__postal_code'
      - $ref: '#/components/parameters/shipment/final_destination_location__country'
      tags:
      - Shipments
      responses:
        '200':
          description: *response_200
          content:
            application/vnd.api+json:
              schema:
                $ref: '#/components/schemas/shipment/listResponse'
        '401':
          description: *response_401
          content:
            application/vnd.api+json:
              schema:
                $ref: '#/components/schemas/errors/401'

    post:
      summary: Create shipment
      description: >
        Create a new `Shipment` owned by the current user.
      tags:
      - Shipments
      responses:
        '202':
          description: *response_202
          content:
            application/vnd.api+json:
              schema:
                $ref: '#/components/schemas/shipment/createResponse'
        '401':
          description: *response_401
          content:
            application/vnd.api+json:
              schema:
                $ref: '#/components/schemas/errors/401'
      requestBody:
        content:
          application/vnd.api+json:
            schema:
              $ref: '#/components/requestBodies/shipment/createRequest'
          application/json:
            schema:
              allOf:
              - $ref: '#/components/requestBodies/shipment/createAttributes'
          multipart/form-data:
            schema:
              allOf:
              - $ref: '#/components/requestBodies/shipment/createAttributes'

  /api/v1/shipments/{shipment_id}/:
    get:
      summary: Get shipment details
      description: >
        Get additional info about a `Shipment`.
      parameters:
        - $ref: '#/components/parameters/shipment/permissionLinkId'
      tags:
      - Shipments
      responses:
        '200':
          description: *response_200
          content:
            application/vnd.api+json:
              schema:
                $ref: '#/components/schemas/shipment/getResponse'
        '401':
          description: *response_401
          content:
            application/vnd.api+json:
              schema:
                $ref: '#/components/schemas/errors/401'

    delete:
      summary: Delete a shipment
      description: >
        Delete the `Shipment` object from Transmission.
      parameters:
      - $ref: '#/components/parameters/shipment/path'
      tags:
      - Shipments
      responses:
        '204':
          description: *response_204
        '401':
          description: *response_401
          content:
            application/vnd.api+json:
              schema:
                $ref: '#/components/schemas/errors/401'

    patch:
      summary: Update a shipment
      description: >
        Update a `Shipment` object with the provided parameters.
      tags:
      - Shipments
      responses:
        '202':
          description: *response_202
          content:
            application/vnd.api+json:
              schema:
                $ref: '#/components/schemas/shipment/createResponse'
        '401':
          description: *response_401
          content:
            application/vnd.api+json:
              schema:
                $ref: '#/components/schemas/errors/401'
      requestBody:
        content:
          application/vnd.api+json:
            schema:
              $ref: '#/components/requestBodies/shipment/patchRequest'
          application/json:
            schema:
              allOf:
              - $ref: '#/components/requestBodies/shipment/patchAttributes'
          multipart/form-data:
            schema:
              allOf:
              - $ref: '#/components/requestBodies/shipment/patchAttributes'

  /api/v1/shipments/{shipment_id}/documents/:
    get:
      summary: Get shipment documents
      description: >
        Get all `Document`s associated with a `Shipment`.
      parameters:
        - $ref: '#/components/parameters/page'
        - $ref: '#/components/parameters/page_size'
        - $ref: '#/components/parameters/document/fileType'
        - $ref: '#/components/parameters/document/documentType'
        - $ref: '#/components/parameters/document/uploadStatus'
      tags:
      - Shipments
      - Documents
      responses:
        '200':
          description: *response_200
          content:
            application/vnd.api+json:
              schema:
                $ref: '#/components/schemas/document/listResponse'
        '401':
          description: *response_401
          content:
            application/vnd.api+json:
              schema:
                $ref: '#/components/schemas/errors/401'

    post:
      summary: Create document
      description: |
        Create a new `Document` owned by the current user.

        A presigned S3 request will be generated with credentials to POST a new file of the specified type to S3.
        Engine will then upload the file to the Shipment's vault.

        Note: `Document.upload_status` will need to be updated to `COMPLETE` in order for the document to be retrieved
        from S3.
      tags:
        - Documents
      responses:
        '202':
          description: *response_202
          content:
            application/vnd.api+json:
              schema:
                $ref: '#/components/schemas/document/createResponse'
        '401':
          description: *response_401
          content:
            application/vnd.api+json:
              schema:
                $ref: '#/components/schemas/errors/401'
      requestBody:
        content:
          application/vnd.api+json:
            schema:
              $ref: '#/components/requestBodies/document/createRequest'
          application/json:
            schema:
              allOf:
                - $ref: '#/components/requestBodies/document/createAttributes'
          multipart/form-data:
            schema:
              allOf:
                - $ref: '#/components/requestBodies/document/createAttributes'

  /api/v1/shipments/{shipment_id}/documents/{document_id}/:
    get:
      summary: Get document details
      description: |
        Get additional info about a `Document`.

        If `Document.upload_status` is `COMPLETE`, a presigned S3 URL for downloading the file will be included in the
        `meta` payload.
      parameters:
        - $ref: '#/components/parameters/document/path'
      tags:
        - Documents
      responses:
        '200':
          description: *response_200
          content:
            application/vnd.api+json:
              schema:
                $ref: '#/components/schemas/document/getResponse'
        '401':
          description: *response_401
          content:
            application/vnd.api+json:
              schema:
                $ref: '#/components/schemas/errors/401'

    patch:
      summary: Update a document
      description: >
        Update a `Document` object with the provided parameters.
      tags:
        - Documents
      responses:
        '202':
          description: *response_202
          content:
            application/vnd.api+json:
              schema:
                $ref: '#/components/schemas/document/getResponse'
        '401':
          description: *response_401
          content:
            application/vnd.api+json:
              schema:
                $ref: '#/components/schemas/errors/401'
      requestBody:
        content:
          application/vnd.api+json:
            schema:
              $ref: '#/components/requestBodies/document/createRequest'
          application/json:
            schema:
              allOf:
                - $ref: '#/components/requestBodies/document/createAttributes'
          multipart/form-data:
            schema:
              allOf:
                - $ref: '#/components/requestBodies/document/createAttributes'

  /api/v1/shipments/{shipment_id}/transactions/:
    get:
      summary: Get shipment transactions
      description: >
        Retrieve an array of `EthAction`s (association between an Eth `Transaction` and `TransactionReceipt`) associated with a `Shipment`.
      parameters:
        - $ref: '#/components/parameters/page'
        - $ref: '#/components/parameters/page_size'
        - $ref: '#/components/parameters/transaction/include_async_job_action'
      tags:
        - Shipments
      responses:
        '200':
          description: *response_200
          content:
            application/vnd.api+json:
              schema:
                $ref: '#/components/schemas/ethAction/listResponse'
        '401':
          description: *response_401
          content:
            application/vnd.api+json:
              schema:
                $ref: '#/components/schemas/errors/401'

  /api/v1/shipments/{shipment_id}/permission_links/:
    get:
      summary: List permission links
      description: >
        Get list of `PermissionLink`s associated with the `Shipment`.
      tags:
        - Shipments
      responses:
        '200':
          description: *response_200
          content:
            application/vnd.api+json:
              schema:
                $ref: '#/components/schemas/permissionLinks/listResponse'
        '401':
          description: *response_401
          content:
            application/vnd.api+json:
              schema:
                $ref: '#/components/schemas/errors/401'

    post:
      summary: Create permission link
      description: |
        Create a new `PermissionLink` associated with the `Shipment`.

        This `PermissionLink` provides read-only access to the `Shipment`.
      tags:
        - Shipments
      responses:
        '202':
          description: *response_202
          content:
            application/json:
              schema:
                $ref: '#/components/schemas/permissionLinks/getResponse'
        '401':
          description: *response_401
          content:
            application/vnd.api+json:
              schema:
                $ref: '#/components/schemas/errors/401'
      requestBody:
        content:
          application/vnd.api+json:
            schema:
              $ref: '#/components/requestBodies/permissionLinks/createRequest'
          application/json:
            schema:
              allOf:
                - $ref: '#/components/requestBodies/permissionLinks/createAttributes'
          multipart/form-data:
            schema:
              allOf:
                - $ref: '#/components/requestBodies/permissionLinks/createAttributes'

  /api/v1/shipments/{shipment_id}/permission_links/{permission_links_id}/:
    delete:
      summary: Delete a permission link
      description: >
        Delete the `PermissionLink` object from Transmission.
      parameters:
      - $ref: '#/components/parameters/permissionLinks/path'
      tags:
      - Shipments
      responses:
        '204':
          description: *response_204
        '401':
          description: *response_401
          content:
            application/vnd.api+json:
              schema:
                $ref: '#/components/schemas/errors/401'

  /api/v1/shipments/{shipment_id}/tracking/:
<<<<<<< HEAD
=======
    post:
      summary: Add tracking data
      description: |
        Associate GPS tracking data with a `Shipment`. The tracking payload must be signed and encoded as a [JWS](https://tools.ietf.org/html/rfc7515).
        An active AXLE certificate must be used to sign this JWS, and the certificate ID must be included in the headers as `kid`.

        A JSON Schema specification for the tracking data payload format is located at [schema.shipchain.io](http://schema.shipchain.io/1.2.1/tracking.json)

        An example of a raw payload:
        ```
        {
          "position": {
            "latitude": -81.048253,
            "longitude": 34.628643,
            "altitude": 924,
            "source": "gps",
            "uncertainty": 95,
            "speed": 31.15
          },
          "version": "1.0.1",
          "timestamp": "2018-08-22T17:44:39.874352",
          "device_id": "1243d23b-e2fc-475a-8290-0e4f53479553"
        }
        ```
      parameters:
      - $ref: '#/components/parameters/shipment/path'
      tags:
      - Shipments
      security: []
      responses:
        '204':
          description: *response_204
        '401':
          description: *response_401
          content:
            application/vnd.api+json:
              schema:
                $ref: '#/components/schemas/errors/401'
      requestBody:
        content:
          application/json:
            schema:
              allOf:
              - $ref: '#/components/requestBodies/shipment/tracking/payload'

>>>>>>> e614ee8d
    get:
      summary: Get tracking data
      description: >
        Retrieve GPS tracking data associated with a `Shipment` as a GeoJSON FeatureCollection of points (content returned in 'data' attribute conforms to the [GeoJSON](https://tools.ietf.org/html/rfc7946) spec).
      parameters:
      - $ref: '#/components/parameters/shipment/path'
      tags:
      - Shipments
      responses:
        '200':
          description: *response_200
          content:
            application/vnd.api+json:
              schema:
                oneOf:
                - $ref: '#/components/schemas/tracking/pointResponse'
        '401':
          description: *response_401
          content:
            application/vnd.api+json:
              schema:
                $ref: '#/components/schemas/errors/401'

  /api/v1/jobs/:
    get:
      summary: List jobs
      description: >
        Retrieve an array of `AsyncJob` actions initiated by the user ordered by the `AsyncJob.created_at` date.
      parameters:
      - $ref: '#/components/parameters/page'
      - $ref: '#/components/parameters/page_size'
      tags:
      - AsyncJobs
      responses:
        '200':
          description: *response_200
          content:
            application/vnd.api+json:
              schema:
                $ref: '#/components/schemas/job/listResponse'
        '401':
          description: *response_401
          content:
            application/vnd.api+json:
              schema:
                $ref: '#/components/schemas/errors/401'

  /api/v1/jobs/{job_id}/:
    get:
      summary: Get job
      description: >
        Get more details about an `AsyncJob` and its associated `Transaction`s.
      parameters:
      - $ref: '#/components/parameters/job/path'
      tags:
      - AsyncJobs
      responses:
        '200':
          description: *response_200
          content:
            application/vnd.api+json:
              schema:
                $ref: '#/components/schemas/job/getResponse'
        '401':
          description: *response_401
          content:
            application/vnd.api+json:
              schema:
                $ref: '#/components/schemas/errors/401'

  /api/v1/transactions/:
    get:
      summary: List transactions
      description: >
        Retrieve an array of `EthAction`s (association between an Eth `Transaction` and `TransactionReceipt`) associated with a wallet.
      parameters:
      - $ref: '#/components/parameters/transaction/wallet_id'
      - $ref: '#/components/parameters/page'
      - $ref: '#/components/parameters/page_size'
      tags:
      - Transactions
      responses:
        '200':
          description: *response_200
          content:
            application/vnd.api+json:
              schema:
                $ref: '#/components/schemas/ethAction/listResponse'
        '401':
          description: *response_401
          content:
            application/vnd.api+json:
              schema:
                $ref: '#/components/schemas/errors/401'

  /api/v1/transactions/{transaction_hash}/:
    get:
      summary: Get transaction
      description: >
        Get more details about an `EthAction` (association between an Eth `Transaction` and `TransactionReceipt`) and its state.
      parameters:
      - $ref: '#/components/parameters/transaction/path'
      tags:
      - Transactions
      responses:
        '200':
          description: *response_200
          content:
            application/vnd.api+json:
              schema:
                $ref: '#/components/schemas/ethAction/getResponse'
        '401':
          description: *response_401
          content:
            application/vnd.api+json:
              schema:
                $ref: '#/components/schemas/errors/401'


  /api/v1/devices/{device_id}/tracking/:
    post:
      summary: Add tracking data
      description: |
        Associate GPS tracking data with a `Shipment`. The tracking payload must be signed and encoded as a [JWS](https://tools.ietf.org/html/rfc7515).
        An active AXLE certificate must be used to sign this JWS, and the certificate ID must be included in the headers as `kid`.

        A JSON Schema specification for the tracking data payload format is located at [schema.shipchain.io](http://schema.shipchain.io/1.2.1/tracking.json)

        An example of a raw payload:
        ```
        {
          "position": {
            "latitude": -81.048253,
            "longitude": 34.628643,
            "altitude": 924,
            "source": "gps",
            "uncertainty": 95,
            "speed": 34
          },
          "version": "1.0.1",
          "timestamp": "2018-08-22T17:44:39.874352",
          "device_id": "1243d23b-e2fc-475a-8290-0e4f53479553"
        }
        ```
      parameters:
      - $ref: '#/components/parameters/device/path'
      tags:
      - Devices
      security: []
      responses:
        '204':
          description: *response_204
        '401':
          description: *response_401
          content:
            application/vnd.api+json:
              schema:
                $ref: '#/components/schemas/errors/401'
      requestBody:
        content:
          application/json:
            schema:
              allOf:
              - $ref: '#/components/requestBodies/shipment/tracking/payload'

components:
  parameters:
    page:
      name: page
      in: query
      description: Page number used for pagination
      required: false
      schema:
        type: integer
        format: int32

    page_size:
      name: page_size
      in: query
      description: Number of objects displayed per page
      required: false
      schema:
        type: integer
        format: int32

    search:
      name: search
      in: query
      description: Shipment info to search for.
      required: false
      schema:
        type: string
        format: format

    ordering:
      name: ordering
      in: query
      description: Ordering of the objects. Default is descending order, add a `-` symbol before the variable to make it ascending.
      required: false
      schema:
        type: string
        enum: [created_at, modified_at, -created_at, -modified_at]

    device:
      path:
        required: true
        name: device_id
        in: path
        description: ID of the device
        schema:
          $ref: '#/components/schemas/dataTypes/uuid'

    shipment:
      path:
        required: true
        name: shipment_id
        in: path
        description: ID of the Shipment
        schema:
          $ref: '#/components/schemas/dataTypes/uuid'

      asPoint:
        name: as_point
        in: query
        description: Returns tracking data as points
        schema:
          type: string

      asLine:
        name: as_line
        in: query
        description: Returns tracking data as line
        schema:
          type: string

      has_ship_from_location:
        name: has_ship_from_location
        in: query
        description: Returns shipments with associated ship_from_location objects.
        schema:
          type: boolean

      has_ship_to_location:
        name: has_ship_to_location
        in: query
        description: Returns shipments with associated ship_to_location objects.
        schema:
          type: boolean

      has_final_destination_location:
        name: has_final_destination_location
        in: query
        description: Returns shipments with associated final_destination_location objects.
        schema:
          type: string

      ship_to_location__city:
        name: ship_to_location__city
        in: query
        description: Returns shipments with associated ship_to_location city.
        schema:
          type: boolean

      ship_to_location__state:
        name: ship_to_location__state
        in: query
        description: Returns shipments with associated ship_to_location state.
        schema:
          type: string

      ship_to_location__postal_code:
        name: ship_to_location__postal_code
        in: query
        description: Returns shipments with associated ship_to_location postal code.
        schema:
          type: string

      ship_to_location__country:
        name: ship_to_location__state
        in: query
        description: Returns shipments with associated ship_to_location state.
        schema:
          type: string

      ship_from_location__city:
        name: ship_from_location__city
        in: query
        description: Returns shipments with associated ship_from_location city.
        schema:
          type: string

      ship_from_location__state:
        name: ship_from_location__state
        in: query
        description: Returns shipments with associated ship_from_location state.
        schema:
          type: string

      ship_from_location__postal_code:
        name: ship_from_location__postal_code
        in: query
        description: Returns shipments with associated ship_from_location postal code.
        schema:
          type: string

      ship_from_location__country:
        name: ship_from_location__state
        in: query
        description: Returns shipments with associated ship_from_location state.
        schema:
          type: string

      final_destination_location__city:
        name: final_destination_location__city
        in: query
        description: Returns shipments with associated final_destination_location city.
        schema:
          type: string

      final_destination_location__state:
        name: final_destination_location__state
        in: query
        description: Returns shipments with associated final_destination_location state.
        schema:
          type: string

      final_destination_location__postal_code:
        name: final_destination_location__postal_code
        in: query
        description: Returns shipments with associated final_destination_location postal code.
        schema:
          type: string

      final_destination_location__country:
        name: final_destination_location__state
        in: query
        description: Returns shipments with associated final_destination_location state.
        schema:
          type: string

      permissionLinkId:
        name: permission_link
        in: query
        description: When included and valid, a permission link parameter provides unauthenticated read-only access to a shipment.
        schema:
          $ref: '#/components/schemas/dataTypes/uuid'

    permissionLinks:
      path:
        required: true
        name: permission_links_id
        in: path
        description: ID of the PermissionLink
        schema:
          $ref: '#/components/schemas/dataTypes/uuid'

    location:
      path:
        required: true
        name: location_id
        in: path
        description: ID of the Location
        schema:
          $ref: '#/components/schemas/dataTypes/uuid'

    job:
      path:
        required: true
        name: asyncjob_id
        in: path
        description: ID of the AsyncJob
        schema:
          $ref: '#/components/schemas/dataTypes/uuid'

    transaction:
      path:
        required: true
        name: transaction_hash
        in: path
        description: Hash of a signed Ethereum transaction
        schema:
          $ref: '#/components/schemas/dataTypes/ethereum/transactionHash'
          
      wallet_id:
        required: true
        name: wallet_id
        in: query
        description: Wallet ID to filter transactions by
        schema:
          $ref: '#/components/schemas/dataTypes/uuid'

      include_async_job_action:
        required: false
        name: include
        in: query
        description: Include AsyncActions for AsyncJobs
        schema:
          type: string
          enum:
            - async_job.actions

    document:
      path:
        required: true
        name: document_id
        in: path
        description: ID of the Document
        schema:
          $ref: '#/components/schemas/dataTypes/uuid'

      fileType:
        required: false
        in: query
        name: file_type
        description: Type of file extension to filter by
        schema:
          type: string
          enum: [PDF, JPEG, PNG]

      documentType:
        required: false
        in: query
        name: document_type
        description: Document category to filter by
        schema:
          type: string
          enum: [BOL, IMAGE, OTHER]

      uploadStatus:
        required: false
        in: query
        name: upload_status
        description: Upload status of the files to filter by
        schema:
          type: string
          enum: [PENDING, COMPLETE, FAILED]

  schemas:
    dataTypes:
      # General resource parameters
      uuid: &uuid
        type: string
        format: uuid
        description: Unique UUID for this resource
        example: '1243d23b-e2fc-475a-8290-0e4f53479553'

      shipmentId:
        properties:
          shipment_id:
            <<: *uuid
            title: shipment_id
            description: Shipment's UUID

      documentId:
        properties:
          document_id:
            <<: *uuid
            title: document_id
            description: Document's UUID

      asyncJobId:
        properties:
          async_job_id:
            <<: *uuid
            title: async_job_id
            description: AsyncJob's UUID

      walletId:
        properties:
          wallet_id:
            <<: *uuid
            title: wallet_id
            description: Wallet's UUID

      resourceId:
        properties:
          id:
            <<: *uuid
            title: id

      createdAt:
        properties:
          created_at:
            title: created_at
            description: Date/time of resource creation
            type: string
            format: date-time
            example: '2018-06-18T14:54:56.652732Z'

      updatedAt:
        properties:
          updated_at:
            title: updated_at
            description: Date/time of last resource modification
            type: string
            format: date-time
            example: '2018-06-18T14:54:56.652732Z'

      # General Ethereum parameters
      ethereum:
        transactionHash:
          properties:
            transaction_hash: &transactionHash
              title: transaction_hash
              description: Hash of a signed Ethereum transaction
              type: string
              example: '0x869335bea9131d496acb844b1ce25db22093f81f74d64c8e3e96930cbe4f129c'

        resourceId:
          properties:
            id:
              <<: *transactionHash
              title: id
        address:
          properties:
            address: &address
              title: address
              description: Ethereum address
              type: string
              example: '0x369974bFb76b656C0c45a84D00b1877340b45fA2'

        moderator:
          properties:
            moderator:
              title: moderator
              description: Moderator's ethereum address
              type: string
              example: '0x369974bFb76b656C0c45a84D00b1877340b45fA2'

        publicKey:
          properties:
            public_key:
              title: public_key
              description: Public key of the wallet
              type: string
              example: '8afaded2fc0f7b4566c303fccb9d3b445aa88a1d213d972f38c1c2fe173f7adc8e67596ddab0dd342ec9cd4f907884b5b7ae7b873437fb8a1cb2e58ece473f81'

        privateKey:
          properties:
            private_key:
              title: private_key
              description: Private key of the wallet
              type: string
              example: '2146c3dfeab8621830f5aa4d22cb3ee8ba13c9f9513988ec3fb154c0a43a596a'

        transactionReceipt:
          transactionHash:
            properties:
              transaction_hash:
                <<: *transactionHash

          transactionIndex:
            properties:
              transaction_index:
                title: transaction_index
                description: Integer of the transactions index position in the block.
                type: integer
                example: 9

          blockHash:
            properties:
              block_hash:
                title: block_hash
                description: Hash of the block that this transaction was included in
                type: string
                example: '0xca0dda8d80ccc3b17470b8b8ab9594c75f5ac27c98222f4913bed84d56419b0d'

          blockNumber:
            properties:
              block_number:
                title: block_number
                description: Block number that the transaction was included in
                type: integer
                example: 6271965

          contractAddress:
            properties:
              contract_address:
                title: contract_address
                description: The contract address created, if the transaction was a contract creation, otherwise `null`
                type: string
                example: '0x11f4d0A3c12e86B4b5F39B213F7E19D048276DAe'

          cumulativeGasUsed:
            properties:
              cumulative_gas_used:
                title: cumulative_gas_used
                description: The total amount of gas used when this transaction was executed in the block
                type: integer
                example: 7130108

          gasUsed:
            properties:
              gas_used:
                title: gas_used
                description: The amount of gas used by this specific transaction alone
                type: integer
                example: 240114

          logs:
            properties:
              logs:
                title: logs
                description: Array of log objects, which this transaction generated
                type: string
                example: >
                  [{\"address\": \"0x6DF432De968758Ffd24acb764c439ac8166342b3\", \"blockHash\":
                  \"0xca0dda8d80ccc3b17470b8b8ab9594c75f5ac27c98222f4913bed84d56419b0d\", \"blockNumber\": 6271965,
                  \"data\": \"0x0000000000000000000000000000000000000000000000000000000000000002000000000000000000000000
                  3cb6c364d772e1135700953e69a0ae7a5104f2820000000000000000000000003cb6c364d772e1135700953e69a0ae7a5104f2
                  820000000000000000000000000000000000000000000000000000000000000000\", \"logIndex\": 77,
                  \"removed\": false, \"topics\": [\"0x485397dbe4d658daac8124e3080f66a255b9207fa36d7e757ba4d52fe6c21f54\"],
                  \"transactionHash\": \"0xf53ffac288474d65dc7ad79ea484ab742cc452ccc119053a8274b29f4bdfc888\",
                  \"transactionIndex\": 9, \"id\": \"log_43b39da9\"}]
          logsBloom:
            properties:
              logsBloom:
                title: logsBloom
                description: Hash of the log entries
                type: string
                example: >
                  0x0000000000000000000000000000000000000000000000000000000000000000000000000000000000000000000000000000
                  000000000000000000000000000000000000000000000000000000000000000000000020000000200000000000000000000000
                  002000000000000000000000000000000000000000000000000000000000000000000000000000000000000000000000000000
                  000000000000001000000000000000000000000000000000000000000000000000000000000000000000000000000000000000
                  000000000000000000400000000000000020000000000000000000000000000000000000000000000000000000000000000000
                  0000
          status:
            properties:
              status:
                title: status
                description: true if the transaction was successful, false if the EVM reverted the transaction
                type: boolean
                example: true

          fromAddress:
            properties:
              from_address:
                <<: *address
                title: from_address
                description: The account that the transaction is sent from

          toAddress:
            properties:
              to_address:
                <<: *address
                title: to_address
                description: The account that the transaction is sent to

        transaction:
          hash:
            properties:
              hash:
                <<: *transactionHash
                title: hash
          nonce:
            properties:
              nonce:
                title: nonce
                description: Nonce of the transaction
                type: string
                example: '0x01'
          chainId:
            properties:
              chain_id:
                title: chain_id
                description: The ID of the Ethereum network for this transaction
                type: integer
                example: 1
          toAddress:
            properties:
              to_address:
                <<: *address
                title: to_address
                description: The account that the transaction is sent to

          value:
            properties:
              value:
                title: value
                description: The value (in wei, hex encoded) included in this transaction
                type: string
                example: '0x0'

          gasLimit:
            properties:
              gas_limit:
                title: gas_limit
                description: The maximum amount of gas that this transaction is allowed to consume
                type: string
                example: '0x7a120'

          gasPrice:
            properties:
              gas_price:
                title: gas_price
                description: The amount of wei the transaction is willing to pay per gas-unit (hex encoded)
                type: string
                example: '0x4a817c800'

          data:
            properties:
              data:
                title: data
                description: Arbitrary binary data included in the transaction
                type: string
                example: >
                  0x2147b6890000000000000000000000003cb6c364d772e1135700953e69a0ae7a5104f2820000000000000000000000003cb6
                  c364d772e1135700953e69a0ae7a5104f282000000000000000000000000000000000000000000000000000000000000001800
                  000000000000000000000000000000000000000000000000000000000000000000000000000000000000000000000000000000
                  000000000000000000000001
      # General Shipment Parameters

      tracking:
        walletId:
          properties:
            wallet_id:
              <<: *uuid
              title: wallet_id
              description: Wallet UUID associated with the transaction

        version:
          properties:
            version:
              title: version
              description: Version of the tracking data format
              type: string
              example: '1.0.0'

        time:
          properties:
            time:
              title: time
              description: Timestamp of the GPS fix (ISO 8601 format)
              type: string
              example: '2018-08-22T17:44:39.874352'

        latitude:
          properties:
            latitude:
              title: latitude
              description: Latitude at the device's position
              type: number
              format: double
              example: -81.048253

        longitude:
          properties:
            longitude:
              title: longitude
              description: Longitude at the device's position
              type: number
              format: double
              example: 34.628643

        altitude:
          properties:
            altitude:
              title: altitude
              description: Altitude at the device's position
              type: number
              example: 924

        uncertainty:
          properties:
            uncertainty:
              title: uncertainty
              description: Estimated accuracy of the GPS fix in meters
              type: number
              example: 95

        speed:
          properties:
            speed:
              title: speed
              description: The device's current velocity in m/s
              type: number
              example: 34

        source:
          properties:
            source:
              title: source
              description: Geolocation method
              type: string
              example: gps

        pointCoordinates:
          title: coordinates
          description: Tuple of the Latitude and Longitude of the device location
          example: [-80.123635, 33.018413333333335]
          type: array
          items:
            type: number

        lineCoordinates:
          title: coordinates
          description: Array of tuples of the Latitude and Longitude of the device location
          example: [[-80.123635, 33.018413333333335], [-81.123635, 34.018413333333335]]
          type: array
          items:
            type: array
            items:
              type: number

        linestringTimestamps:
          properties:
            linestringTimestamps:
              title: linestringTimestamps
              description: Array of timestamps associated with tracking points
              example: ['2018-07-27T21:07:14', '2018-07-28T21:10:14']
              type: array
              items:
                type: string

        point:
          type: object
          properties:
            geometry:
              type: object
              description: The GeoJSON geometry associated with this feature
              properties:
                type:
                  title: type
                  description: Type of geometry object
                  example: Point
                  type: string
                coordinates:
                  $ref: '#/components/schemas/dataTypes/tracking/pointCoordinates'

        line:
          type: object
          properties:
            geometry:
              type: object
              description: The GeoJSON geometry associated with this feature
              properties:
                type:
                  title: type
                  description: Type of geometry object
                  example: LineString
                  type: string
                coordinates:
                  $ref: '#/components/schemas/dataTypes/tracking/lineCoordinates'

      # General Document Parameters
      document:
        name:
          properties:
            name:
              title: name
              description: A nickname used to describe the file
              type: string
              example: 'BOL #123'

        description:
          properties:
            description:
              title: description
              description: Longer description for a Document
              type: string
              example: 'The Bill of Lading for Shipment #123'

        documentType:
          properties:
            document_type:
              title: document_type
              description: Category of Document to upload
              type: string
              enum: [BOL, IMAGE, OTHER]
              example: 'BOL'
        fileType:
          properties:
            file_type:
              title: file_type
              description: File MIME type to upload
              type: string
              enum: [PDF, JPEG, PNG]
              example: 'PDF'

        uploadStatus:
          properties:
            upload_status:
              title: upload_status
              description: Status of the file upload
              type: string
              enum: [PENDING, COMPLETE, FAILED]
              example: 'PENDING'

        acl:
          properties:
            acl:
              title: acl
              description: AWS read policy type
              type: string
              example: 'private'

        contentType:
          properties:
            Content-Type:
              title: Content-Type
              description: Content type of the document
              type: string
              example: 'image/png'

        key:
          properties:
            key:
              title: key
              description: Key
              type: string
              example: '33ebde34-ff0a-407d-a315-b5ff1260ffd4/10139104-ddc8-4502-8b40-f2598430d6c8/fa50cb2a-bbca-43c1-9acc-a75da16e98cc/c06ecadb-ab1a-403a-a94c-c968f62a0a33.png'

        xAmzAlgorithm:
          properties:
            x-amz-algorithm:
              title: x-amz-algorithm
              description: Algorithm used to encode the document
              type: string
              example: 'AWS4-HMAC-SHA256'

        xAmzCredential:
          properties:
            x-amz-credential:
              title: x-amz-credential
              description: Key
              type: string
              example: 'TEST-DEV-KEY/20181129/us-east-1/s3/aws4_request'

        xAmzDate:
          properties:
            x-amz-date:
              title: x-amz-date
              description: Date when it was posted to the AWS server
              type: string
              example: '20181129T203522Z'

        policy:
          properties:
            policy:
              title: policy
              description: AWS Policy
              type: string
              example: 'eyJleHBpcmF0aW9uIjogIjIwMTgtMTEtMjlUMjA6NTA6MjJaIiwgImNvbmRpdGlvbnMiOiBbeyJhY2wiOiAicHVibGljLXJlYWQifSwgeyJDb250ZW50LVR5cGUiOiAiaW1hZ2UvcG5nIn0sIHsiYnVja2V0IjogImRvY3VtZW50LW1hbmFnZW1lbnQtczMtbG9jYWwifSwgeyJrZXkiOiAiMjFmMjA2ZjUtZDY1MC00ZDVjLWEzNmEtODk0MTlhYWIxZTZkLzNiMGQ2YzMzLTMxZmQtNGVjNy1iNjlkLWQ1MzY0MzNkNjE1ZC8xZDRkZTZmZS1jMzYyLTRjNTYtOWFkZC0zNDcyYmFlNGY5M2EvZmU4NzllNGUtMzk2NS00NTczLTg0M2ItMGU5MTI2ODZkM2ZjLnBuZyJ9LCB7IngtYW16LWFsZ29yaXRobSI6ICJBV1M0LUhNQUMtU0hBMjU2In0sIHsieC1hbXotY3JlZGVudGlhbCI6ICJURVNULURFVi1LRVkvMjAxODExMjkvdXMtZWFzdC0xL3MzL2F3czRfcmVxdWVzdCJ9LCB7IngtYW16LWRhdGUiOiAiMjAxODExMjlUMjAzNTIyWiJ9XX0='

        xAmzSignature:
          properties:
            x-amz-signature:
              title: x-amz-signature
              description: Signature of the AWS server
              type: string
              example: 'c660f43cdbea52ada8b9bc128286728aaaf24c3de96c009a9661b56c95cc7b2e'

        s3Fields:
          properties:
            fields:
              allOf:
              - type: object
                title: fields
                description: Request parameters to be included in POST to S3
              - $ref: '#/components/schemas/dataTypes/document/acl'
              - $ref: '#/components/schemas/dataTypes/document/contentType'
              - $ref: '#/components/schemas/dataTypes/document/key'
              - $ref: '#/components/schemas/dataTypes/document/xAmzAlgorithm'
              - $ref: '#/components/schemas/dataTypes/document/xAmzCredential'
              - $ref: '#/components/schemas/dataTypes/document/xAmzDate'
              - $ref: '#/components/schemas/dataTypes/document/policy'
              - $ref: '#/components/schemas/dataTypes/document/xAmzSignature'

        bucketUrl:
          properties:
            url:
              title: url
              description: Bucket URL
              type: string
              example: 'https://s3.amazonaws.com/document-management-s3-prod'

        presignedS3Get:
          properties:
            presigned_s3:
              type: string
              title: presigned_s3
              description: Temporary presigned URL with read access to document in S3
              example: https://s3.amazonaws.com/document-management-s3-prod/e78ce477-1d8c-4319-b7ef-164cc769c1b5/8bcf2521-8afc-4836-ba2f-be1577e731e6/c55332a6-ca5e-4c83-a1de-ea49fdf82d97/ea6a4729-0039-40bb-8a4b-69476627cdcc.pdf?X-Amz-Algorithm=AWS4-HMAC-SHA256&X-Amz-Credential=TEST-DEV-KEY%2F20181211%2Fus-east-1%2Fs3%2Faws4_request&X-Amz-Date=20181211T170636Z&X-Amz-Expires=1800&X-Amz-SignedHeaders=host&X-Amz-Signature=5e95676fda122068fc070efce891d42913c9d17b8d2d98c1bb463ce0bae0fd5c

        presignedS3Post:
          properties:
            presigned_s3:
              allOf:
               - type: object
                 title: presigned_s3
                 description: Presigned S3 POST request parameters

               - $ref: '#/components/schemas/dataTypes/document/bucketUrl'
               - $ref: '#/components/schemas/dataTypes/document/s3Fields'

      shipment:
        storageCredentialsId:
          properties:
            storage_credentials_id:
              <<: *uuid
              title: storage_credentials_id
              description: Storage credential UUID associated with the shipment

        vaultId:
          properties:
            vault_id:
              <<: *uuid
              title: vault_id
              description: Vault UUID associated with the shipment

        deviceId:
          properties:
            device_id:
              <<: *uuid
              title: device_id
              description: Device UUID associated with the shipment

        shipperWalletId:
          properties:
            shipper_wallet_id:
              <<: *uuid
              title: shipper_wallet_id
              description: Shipper's Wallet UUID associated with the shipment

        carrierWalletId:
          properties:
            carrier_wallet_id:
              <<: *uuid
              title: carrier_wallet_id
              description: Carrier's Wallet UUID associated with the shipment




        carriersScac:
          properties:
            carriers_scac:
              title: carriers_scac
              description: Standard Carrier Alpha Code used for the carrier
              type: string
              example: 'SCAC'

        forwardersScac:
          properties:
            forwarders_scac:
              title: forwarders_scac
              description: Standard Carrier Alpha Code used for the forwarder
              type: string
              example: 'SCAC'

        nvoccScac:
          properties:
            nvocc_scac:
              title: nvocc_scac
              description: Standard Carrier Alpha Code used for the Non-Vessel Operating Common Carrier (NVOCC)
              type: string
              example: 'SCAC'

        shippersReference:
          properties:
            shippers_reference:
              title: shippers_reference
              description: Reference number of this shipment assigned by the Shipper
              type: string
              example: 'Shipper Reference'

        forwardersReference:
          properties:
            forwarders_reference:
              title: forwarders_reference
              description: Reference number of this shipment assigned by the Forwarder
              type: string
              example: 'Forwarder Reference'

        forwardersShipperId:
          properties:
            forwarders_shipper_id:
              title: forwarders_shipper_id
              description: ID of the Shipper assigned by the Forwarder
              type: string
              example: 'Forwarder ID'

        carriersInstructions:
          properties:
            carriers_instructions:
              title: carriers_instructions
              description: Instructions for Carrier
              type: string
              example: 'deliver to dock #2'

        proNumber:
          properties:
            pro_number:
              title: pro_number
              description: PRO number for LTL shipments
              type: string
              example: '12345678'

        billMaster:
          properties:
            bill_master:
              title: bill_master
              description: Master bill number
              type: string
              example: 'MBLN12345'

        billHouse:
          properties:
            bill_house:
              title: bill_house
              description: House bill Number
              type: string
              example: 'HBLN12345'

        billSubhouse:
          properties:
            bill_subhouse:
              title: bill_subhouse
              description: Sub-House bill Number
              type: string
              example: 'SHBLN12345'

        paymentTerms:
          properties:
            payment_terms:
              title: payment_terms
              description: Shipment payment terms
              type: string
              example: 'Paid'

        vesselName:
          properties:
            vessel_name:
              title: vessel_name
              description: Vessel or ship name carrying shipment
              type: string
              example: 'Shippy'

        voyageNumber:
          properties:
            voyage_number:
              title: voyage_number
              description: Unique voyage number
              type: string
              example: 'A113'

        packageQty:
          properties:
            package_qty:
              title: package_qty
              description: Number of packages in shipment
              type: integer
              format: int32
              example: 123

        weightGross:
          properties:
            weight_gross:
              title: weight_gross
              description: Gross weight in kilograms
              type: number
              example: 12345.67

        volume:
          properties:
            volume:
              title: volume
              description: Volume in cubic meters
              type: number
              example: 12345.67

        containerQty:
          properties:
            container_qty:
              title: container_qty
              description: Number of containers in the shipment
              type: integer
              format: int32
              example: 12345

        weightDim:
          properties:
            weight_dim:
              title: weight_dim
              description: Estimated weight that is calculated from the length, width, and height of shipment
              type: number
              example: 12345.67

        weightChargeable:
          properties:
            weight_chargeable:
              title: weight_chargeable
              description: Weight of the shipment used for billing
              type: number
              example: 12345.67

        docsReceivedAct:
          properties:
            docs_received_act:
              title: docs_received_act
              description: Timestamp of when the transporter received the shipment
              type: string
              example: '2018-08-22T17:44:39.874352'

        docsApprovedAct:
          properties:
            docs_approved_act:
              title: docs_approved_act
              description: Timestamp of when the transporter confirmed the shipment's details were complete and valid
              type: string
              example: '2018-08-22T17:44:39.874352'

        pickupAppt:
          properties:
            pickup_appt:
              title: pickup_appt
              description: Appointment timestamp for pickup from origin
              type: string
              example: '2018-08-22T17:44:39.874352'

        pickupEst:
          properties:
            pickup_est:
              title: pickup_est
              description: Estimated timestamp for pickup from origin
              type: string
              example: '2018-08-22T17:44:39.874352'

        pickupAct:
          properties:
            pickup_act:
              title: pickup_act
              description: Actual timestamp pickup occured at point of origin
              type: string
              example: '2018-08-22T17:44:39.874352'

        loadingEst:
          properties:
            loading_est:
              title: loading_est
              description: Estimated timestamp for loading to begin
              type: string
              example: '2018-08-22T17:44:39.874352'

        loadingAct:
          properties:
            loading_act:
              title: loading_act
              description: Actual timestamp that loading began
              type: string
              example: '2018-08-22T17:44:39.874352'

        departureEst:
          properties:
            departure_est:
              title: departure_est
              description: Estimated timestamp of departure
              type: string
              example: '2018-08-22T17:44:39.874352'

        departureAct:
          properties:
            departure_act:
              title: departure_act
              description: Actual timestamp of departure
              type: string
              example: '2018-08-22T17:44:39.874352'

        deliveryAppt:
          properties:
            delivery_appt:
              title: delivery_appt
              description: Delivery appointment timestamp
              type: string
              example: '2018-08-22T17:44:39.874352'

        arrivalPortEst:
          properties:
            arrival_port_est:
              title: arrival_port_est
              description: Estimated timestamp of arrival at destination port
              type: string
              example: '2018-08-22T17:44:39.874352'

        arrivalPortAct:
          properties:
            arrival_port_act:
              title: arrival_port_act
              description: Timestamp of actual arrival at destination port
              type: string
              example: '2018-08-22T17:44:39.874352'

        deliveryEst:
          properties:
            delivery_est:
              title: delivery_est
              description: Estimated timestamp of delivery
              type: string
              example: '2018-08-22T17:44:39.874352'

        deliveryAct:
          properties:
            delivery_act:
              title: delivery_act
              description: Actual timestamp of delivery, cannot be set to a time in the future
              type: string
              example: '2018-08-22T17:44:39.874352'

        deliveryAttempt:
          properties:
            delivery_attempt:
              title: delivery_attempt
              description: Timestamp of last attempted delivery
              type: string
              example: '2018-08-22T17:44:39.874352'

        cancelRequestedDateAct:
          properties:
            cancel_requested_date_act:
              title: cancel_requested_date_act
              description: Timestamp for cancellation request
              type: string
              example: '2018-08-22T17:44:39.874352'

        cancelConfirmedDateAct:
          properties:
            cancel_confirmed_date_act:
              title: cancel_confirmed_date_act
              description: Timestamp for cancellation confirmation
              type: string
              example: '2018-08-22T17:44:39.874352'

        customsFiledDateAct:
          properties:
            customs_filed_date_act:
              title: customs_filed_date_act
              description: Timestamp of actual customs filed date
              type: string
              example: '2018-08-22T17:44:39.874352'

        customsHoldDateAct:
          properties:
            customs_hold_date_act:
              title: customs_hold_date_act
              description: Timestamp of hold by customs
              type: string
              example: '2018-08-22T17:44:39.874352'

        customsReleaseDateAct:
          properties:
            customs_release_date_act:
              title: customs_release_date_act
              description: Timestamp of release by customs
              type: string
              example: '2018-08-22T17:44:39.874352'

        containerType:
          properties:
            container_type:
              title: container_type
              description: Type of container being used for the shipment
              type: string
              example: 'BULK'

        arrivalLocode:
          properties:
            arrival_locode:
              title: arrival_locode
              description: UN/LOCODE for destination port
              type: string
              example: 'USCHI'

        finalPortLocode:
          properties:
            final_port_locode:
              title: final_port_locode
              description: UN/LOCODE for final destination port
              type: string
              example: 'USCHI'

        importLocode:
          properties:
            import_locode:
              title: import_locode
              description: UN/LOCODE for import
              type: string
              example: 'USCHI'

        ladingLocode:
          properties:
            lading_locode:
              title: lading_locode
              description: UN/LOCODE for lading
              type: string
              example: 'USCHI'

        originLocode:
          properties:
            origin_locode:
              title: origin_locode
              description: UN/LOCODE for origin
              type: string
              example: 'USCHI'

        usRouted:
          properties:
            us_routed:
              title: us_routed
              description: Whether the US export is routed
              type: boolean
              example: true

        importCustomsMode:
          properties:
            import_customs_mode:
              title: import_customs_mode
              description: Mode of Transportation code used by the customs authority for the country where the shipment's import declaration will be filed
              type: string
              example: '29601'

        modeOfTransportCode:
          properties:
            mode_of_transport_code:
              title: mode_of_transport_code
              description: Type of transport shipment will be using
              type: string
              example: '29601'

        usExportPort:
          properties:
            us_export_port:
              title: us_export_port
              description: US Customs code for port of export
              type: string
              example: '29601'

        customerFields:
          properties:
            customer_fields:
              title: customer_fields
              description: Customer fields for shipment
              type: JSON object
              example: {}

        specialInstructions:
          properties:
            special_instructions:
              title: special_instructions
              description: General instructions or information about the shipment
              type: string
              example: 'Keep refrigerated'

        trailerNumber:
          properties:
            trailer_number:
              title: trailer_number
              description: Number of trailer hauling goods
              type: string
              example: 'TA664231'

        sealNumber:
          properties:
            seal_number:
              title: seal_number
              description: If trailer is sealed, seal number provided
              type: string
              example: 'Z88654Q63'

        isMasterBOL:
          properties:
            is_master_bol:
              title: is_master_bol
              description: Boolean on whether the shipment is master or house bill of lading
              type: boolean
              example: false

        nmfcClass:
          properties:
            nmfc_class:
              title: nmfc_class
              description: National Motor Freight Traffic Association classification. Freight class between 50 and 500
              type: string
              example: '55'

        isHazmat:
          properties:
            is_hazmat:
              title: is_hazmat
              description: Boolean on whether the shipment contains hazardous contents
              type: boolean
              example: false

        locationData:
          properties:
            data:
              title: data
              type: object
              properties:
                type:
                  type: string
                  description: Name of model
                  title: type
                  example: 'Location'
                id:
                  <<: *uuid
                  title: id
                  description: Location UUID associated with the shipment

        loadData:
          properties:
            data:
              title: data
              type: object
              properties:
                type:
                  type: string
                  description: Name of model
                  title: type
                  example: 'LoadShipment'
                id:
                  <<: *uuid
                  title: id
                  description: LoadShipment UUID associated with the shipment

      # General Job Parameters
      job:
        state:
          properties:
            state:
              title: state
              description: State of the job
              type: string
              enum: [PENDING, RUNNING, FAILED, COMPLETE]
              example: 'PENDING'

        rpcMethod:
          properties:
            rpc_method:
              title: rpc_method
              description: Status of the escrow
              type: string
              example: 'create_shipment_transaction'

        r:
          properties:
            r:
              title: r
              description: Receiver ethereum address
              type: string
              example: '0x2f08ab71181bf55b3f978d8ce47c193ca61ec3b2b65ec1ecacf4997a58b013b7'

        s:
          properties:
            s:
              title: s
              description: Sender ethereum address
              type: string
              example: '0x2f08ab71181bf55b3f978d8ce47c193ca61ec3b2b65ec1ecacf4997a58b013b7'

        v:
          properties:
            v:
              title: v
              description: Version of the contract
              type: string
              example: '0x0a96'

        to:
          properties:
            to:
              title: to
              description: Reiever of the contract
              type: string
              example: '0x369974bFb76b656C0c45a84D00b1877340b45fA2'

        data:
          properties:
            data:
              title: data
              description: Data within the contract
              type: string
              example: '0xbcbf78a000000000000000000000000000000000000000000000000000000000000000010000000000000000000000000000000000000000000000000000000000000060000000000000000000000000000000000000000000000000000000000000008000000000000000000000000000000000000000000000000000000000000000000000000000000000000000000000000000000000000000000000000000000042307865326532346163363865626161383265326264376535343538303263353231326465333963613638613966353633633030316339616430643364343937333662000000000000000000000000000000000000000000000000000000000000'

        nonce:
          properties:
            nonce:
              title: nonce
              description: Nonce of the contract
              type: string
              example: '0x11'

        value:
          properties:
            value:
              title: value
              description: value of the contract
              type: string
              example: '0x11'

        gasLimit:
          properties:
            gasLimit:
              title: gasLimit
              description: Gas limit of the contract
              type: string
              example: '0x07a120'

        gasPrice:
          properties:
            gasPrice:
              title: gasPrice
              description: Gas Price of the contract
              type: string
              example: '0x04a817c800'

        vaultHash:
          properties:
            gasPrice:
              title: vault_hash
              description: Hash of the vault
              type: string
              example: '0xe2e24ac68ebaa82e2bd7e545802c5212de39ca68a9f563c001c9ad0d3d49736b'

        signingWalletId:
          properties:
            signing_wallet_id:
              <<: *uuid
              title: signing_wallet_id
              description: Signed UUID associated with the job

        rpcClass:
          properties:
            rpcClass:
              title: rpc_class
              description: Class of the RPC
              type: string
              example: 'apps.shipments.rpc.ShipmentRPCClient'

      # General Load Shipment Parameters
      loadShipment:
        shipmentStatus:
          properties:
            shipment_status:
              title: shipment_status
              description: Status of the shipment
              type: string
              enum: [PENDING, RUNNING, FAILED, COMPLETE]
              example: 'PENDING'

        escrowStatus:
          properties:
            escrow_status:
              title: escrow_status
              description: Status of the escrow
              type: string
              enum: [CONTRACT_INITIATED, CONTRACT_SETUP, CONTRACT_COMMITTED, CONTRACT_COMPLETED, CONTRACT_ACCEPTED, CONTRACT_CANCELED]
              example: 'CONTRACT_INITIATED'

        fundingType:
          properties:
            funding_type:
              title: funding_type
              description: Type of funding for the shipmet
              type: string
              enum: [ship, cash, eth]
              example: 'ship'

        shipmentId:
          properties:
            shipment_id:
              title: shipment_id
              description: Id for the shipment on the engine
              type: number
              format: int32
              example: 0

        shipmentAmount:
          properties:
            shipment_amount:
              title: shipment_amount
              description: Amount for the shipment
              type: number
              format: int32
              example: 1

        paidAmount:
          properties:
            paid_amount:
              title: paid_amount
              description: Cost of the shipment transaction
              type: number
              format: int32
              example: 1

        paidTokens:
          properties:
            paid_tokens:
              title: paid_tokens
              description: Amount of tokens paid with
              type: number
              format: double
              example: '0.000000000000000000'

        contractFunded:
          properties:
            contract_funded:
              title: contract_funded
              description: Whether or not the contract has been funded
              type: boolean
              example: true

        shipmentCreated:
          properties:
            shipment_created:
              title: shipment_created
              description: Whether or not the shipment has been created
              type: boolean
              example: true

        validUntil:
          properties:
            valid_until:
              title: valid_until
              description: How long the hash is valid
              type: number
              format: int32
              example: 24

        startBlock:
          properties:
            start_block:
              title: start_block
              description: What block the hash starts at
              type: number
              format: int32
              example: 1

        endBlock:
          properties:
            end_block:
              title: end_block
              description: What block the hash ends at
              type: number
              format: int32
              example: 5

        escrowFunded:
          properties:
            escrow_funded:
              title: escrow_funded
              description: Whether or not the escrow has been funded
              type: boolean
              example: true

        shipmentCommittedByCarrier:
          properties:
            shipment_committed_by_carrier:
              title: shipment_committed_by_carrier
              description: Whether or not the shipment has been committed by carrier
              type: boolean
              example: true

        commitmentConfirmedDate:
          properties:
            commitment_confirmed_date:
              title: commitment_confirmed_date
              description: Whether or not the shipment has been completed by carrier
              type: string
              format: date-time
              example: '2018-06-18T14:54:56.652732Z'

        shipmentCompletedByCarrier:
          properties:
            shipment_completed_by_carrier:
              title: shipment_completed_by_carrier
              description: Whether or not the shipment has been completed by carrier
              type: boolean
              example: false

        shipmentAcceptedByShipper:
          properties:
            shipment_accepted_by_shipper:
              title: shipment_accepted_by_shipper
              description: Whether or not the shipment has been accepted by carrier
              type: boolean
              example: true

        shipmentCanceledByShipper:
          properties:
            shipment_canceled_by_shipper:
              title: shipment_canceled_by_shipper
              description: Whether or not the shipment has been canceled by shipper
              type: boolean
              example: false

        escrowPaid:
          properties:
            escrow_paid:
              title: escrow_paid
              description: Whether or not the escrow has been paid
              type: boolean
              example: false

      # General Message parameters
      message:
        to:
          properties:
            to:
              title: to
              description: Receiver ethereum address
              type: string
              example: '0x2f08ab71181bf55b3f978d8ce47c193ca61ec3b2b65ec1ecacf4997a58b013b7'

        from:
          properties:
            from:
              title: from
              description: Sender ethereum address
              type: string
              example: '0x2f08ab71181bf55b3f978d8ce47c193ca61ec3b2b65ec1ecacf4997a58b013b7'

        status:
          properties:
            status:
              title: status
              description: Whether the transaction is still active
              type: boolean
              example: true

        gasUsed:
          properties:
            gasUsed:
              title: gasUsed
              description: Amount of gas used for this transaction
              type: number
              format: int32
              example: 55688

        blockHash:
          properties:
            blockHash:
              title: blockHash
              description: Block hash associated
              type: string
              example: '0x989518435f288d967eb6f8ce87b048958b1794a2477f8e88bb5ad1036584b6c5'

        logsBloom:
          properties:
            logsBloom:
              title: logsBloom
              description: Hash of the log entries
              type: string
              example: '0x989518435f288d967eb6f8ce87b048958b1794a2477f8e88bb5ad1036584b6c5'

        blockNumber:
          properties:
            blockNumber:
              title: blockNumber
              description: Block number of the trasaction
              type: number
              format: int32
              example: 32

        contractAddress:
          properties:
            contractAddress:
              title: contractAddress
              description: Contract address created
              type: string
              example: '0x2f08ab71181bf55b3f978d8ce47c193ca61ec3b2b65ec1ecacf4997a58b013b7'

        address:
          properties:
            address:
              title: address
              description: Address of the receiver
              type: string
              example: '0x2f08ab71181bf55b3f978d8ce47c193ca61ec3b2b65ec1ecacf4997a58b013b7'


        transactionHash:
          properties:
            transactionHash:
              title: transactionHash
              description: Hash of the transaction
              type: string
              example: '0x2f08ab71181bf55b3f978d8ce47c193ca61ec3b2b65ec1ecacf4997a58b013b7'

        transactionIndex:
          properties:
            transactionIndex:
              title: transactionIndex
              description: Transaction's index position within the block
              type: number
              format: int32
              example: 1

        cumulativeGasUsed:
          properties:
            cumulativeGasUsed:
              title: cumulativeGasUsed
              description: Cumulative amount of gas used when this transaction was executed
              type: number
              format: int32
              example: 55688

        removed:
          properties:
            removed:
              title: removed
              description: Whether the transaction has been removed
              type: boolean
              example: true

        logIndex:
          properties:
            logIndex:
              title: logIndex
              description: Index of the log
              type: number
              format: int32
              example: 0

        id:
          properties:
            id:
              title: id
              description: id of the transaction
              type: string
              example: 'log_80ef40ab'

        type:
          properties:
            type:
              title: type
              description: Type of the object
              type: string
              example: 'Message'

      # General Location Parameters
      location:
        name:
          properties:
            name:
              title: name
              description: Name of the location
              type: string
              example: 'Location Name'

        address_1:
          properties:
            address_1:
              title: address_1
              description: Street and address of the location
              type: string
              example: '123 Fake St.'

        address_2:
          properties:
            address_2:
              title: address_2
              description: Secondary information of the location
              type: string
              example: 'Apartment 404'

        city:
          properties:
            city:
              title: city
              description: City of the location
              type: string
              example: 'Greenville'

        state:
          properties:
            state:
              title: state
              description: State of the location
              type: string
              example: 'South Carolina'

        country:
          properties:
            country:
              title: country
              description: Country of the location
              type: string
              example: 'United States of America'

        postalCode:
          properties:
            postal_code:
              title: postal_code
              description: Postal Code of the location
              type: string
              example: '29601'

        phoneNumber:
          properties:
            phone_number:
              title: phone_number
              description: Phone Number of the location
              type: string
              example: '555-555-5555'

        faxNumber:
          properties:
            fax_number:
              title: fax_number
              description: Fax Number of the location
              type: string
              example: '555-555-5555'

        coordinates:
          properties:
            coordinates:
              title: coordinates
              description: Latitude and Longitude of location
              type: array
              items:
                type: number
                example: 50.924085, -1.475295

        type:
          properties:
            type:
              title: type
              description: Type of field
              type: string
              example: 'Point'

      # General Permission Links Parameters
      permissionLinks:
        name:
          properties:
            name:
              title: name
              description: Name of the PermissionLink
              type: string
              example: 'Public Access Link #1'

        shipmentId:
          properties:
            shipment_id:
              <<: *uuid
              title: shipment_id
              description: Shipment UUID associated with the permission

        expirationDate:
          properties:
            expiration_date:
              title: expiration_date
              description: Timestamp of when the PermissionLink will expire and be unusable
              type: string
              example: '2018-08-22T17:44:39.874352'


    # Models
    jsonApi:
      resource:
        allOf:
        - $ref: '#/components/schemas/dataTypes/resourceId'
        - $ref: '#/components/requestBodies/jsonApi/createResource'
        - type: object
          description: Primary data related to the resource

      dataArray:
        properties:
          data:
            type: array
            description: A list of resources returned for this request
            items:
              $ref: '#/components/schemas/jsonApi/resource'

      linksAndMeta:
        properties:
          links:
            $ref: '#/components/schemas/links'
          meta:
            $ref: '#/components/schemas/meta'

      data:
        properties:
          data:
            $ref: '#/components/schemas/jsonApi/resource'

      error:
        properties:
          errors:
            type: array
            items:
              type: object
              properties:
                status:
                  description: The HTTP status code applicable to this problem, expressed as a string value.
                  type: string
                detail:
                  description: A human-readable explanation specific to this occurrence of the problem.
                  type: string

      errorPointer:
        properties:
          errors:
            type: array
            description: An array of error objects
            items:
              type: object
              description: Error objects provide additional information about problems encountered while performing an operation.
              properties:
                source:  # Not present on all errors
                  description: An object containing references to the source of the error, optionally including any of the following members.
                  type: object
                  properties:
                    pointer:
                      description: A JSON Pointer [RFC6901] to the associated entity in the request document [e.g. "/data" for a primary data object, or "/data/attributes/title" for a specific attribute].
                      type: string

      errorParameter:
        properties:
          errors:
            type: array
            items:
              type: object
              properties:
                source:  # Not present on all errors
                  description: An object containing references to the source of the error, optionally including any of the following members.
                  type: object
                  properties:
                    parameter:
                      description: A string indicating which URI query parameter caused the error.
                      type: string

    loadShipment:
      resource:
          properties:
            type:
              example: LoadShipment

      attributes:
        allOf:
        - $ref: '#/components/schemas/dataTypes/loadShipment/shipmentStatus'
        - $ref: '#/components/schemas/dataTypes/loadShipment/escrowStatus'
        - $ref: '#/components/schemas/dataTypes/loadShipment/fundingType'
        - $ref: '#/components/schemas/dataTypes/loadShipment/shipmentId'
        - $ref: '#/components/schemas/dataTypes/loadShipment/shipmentAmount'
        - $ref: '#/components/schemas/dataTypes/loadShipment/paidAmount'
        - $ref: '#/components/schemas/dataTypes/loadShipment/paidTokens'
        - $ref: '#/components/schemas/dataTypes/shipment/shipperWalletId'
        - $ref: '#/components/schemas/dataTypes/shipment/carrierWalletId'
        - $ref: '#/components/schemas/dataTypes/ethereum/moderator'
        - $ref: '#/components/schemas/dataTypes/loadShipment/contractFunded'
        - $ref: '#/components/schemas/dataTypes/loadShipment/shipmentCreated'
        - $ref: '#/components/schemas/dataTypes/loadShipment/validUntil'
        - $ref: '#/components/schemas/dataTypes/loadShipment/startBlock'
        - $ref: '#/components/schemas/dataTypes/loadShipment/endBlock'
        - $ref: '#/components/schemas/dataTypes/loadShipment/escrowFunded'
        - $ref: '#/components/schemas/dataTypes/loadShipment/shipmentCommittedByCarrier'
        - $ref: '#/components/schemas/dataTypes/loadShipment/commitmentConfirmedDate'
        - $ref: '#/components/schemas/dataTypes/loadShipment/shipmentCompletedByCarrier'
        - $ref: '#/components/schemas/dataTypes/loadShipment/shipmentAcceptedByShipper'
        - $ref: '#/components/schemas/dataTypes/loadShipment/shipmentCanceledByShipper'
        - $ref: '#/components/schemas/dataTypes/loadShipment/escrowPaid'
        - $ref: '#/components/schemas/dataTypes/createdAt'
        - $ref: '#/components/schemas/dataTypes/updatedAt'

      getResource:
        allOf:
        - $ref: '#/components/schemas/loadShipment/resource'
        - properties:
            attributes:
              $ref: '#/components/schemas/loadShipment/attributes'

      getResponse:
        allOf:
        - $ref: '#/components/schemas/jsonApi/data'
        - properties:
            data:
              $ref: '#/components/schemas/loadShipment/getResource'

    message:
      resource:
          properties:
            type:
              example: Message
      logs:
        type: object
        properties:
          logs:
            type: array
            items:
            - anyOf:
              - type: string
              - type: number

      attributes:
        allOf:
        - $ref: '#/components/schemas/dataTypes/message/type'
        - $ref: '#/components/schemas/message/body'
        - $ref: '#/components/schemas/dataTypes/createdAt'

      body:
        type: object
        properties:
          body:
            type: object
            allOf:
            - $ref: '#/components/schemas/dataTypes/message/to'
            - $ref: '#/components/schemas/dataTypes/message/from'
            - $ref: '#/components/schemas/message/logs'
            - $ref: '#/components/schemas/dataTypes/message/status'
            - $ref: '#/components/schemas/dataTypes/message/gasUsed'
            - $ref: '#/components/schemas/dataTypes/message/blockHash'
            - $ref: '#/components/schemas/dataTypes/message/logsBloom'
            - $ref: '#/components/schemas/dataTypes/message/blockNumber'
            - $ref: '#/components/schemas/dataTypes/message/contractAddress'
            - $ref: '#/components/schemas/dataTypes/message/transactionHash'
            - $ref: '#/components/schemas/dataTypes/message/transactionIndex'
            - $ref: '#/components/schemas/dataTypes/message/cumulativeGasUsed'

      getResource:
        allOf:
        - $ref: '#/components/schemas/message/resource'
        - properties:
            attributes:
              $ref: '#/components/schemas/message/attributes'

      getResponse:
        allOf:
        - $ref: '#/components/schemas/jsonApi/data'
        - properties:
            data:
              $ref: '#/components/schemas/message/getResource'

    job:
      resource:
          properties:
            type:
              example: AsyncJob

      attributes:
        allOf:
        - $ref: '#/components/schemas/dataTypes/job/state'
        - $ref: '#/components/schemas/job/parameters'
        - $ref: '#/components/schemas/dataTypes/createdAt'
        - $ref: '#/components/schemas/dataTypes/updatedAt'

      message:
        type: object
        properties:
          - $ref: '#/components/schemas/dataTypes/job/state'
          - $ref: '#/components/schemas/job/parameters'

      relationships:
        message_set:
          type: object
          properties:
          - $ref: '#/components/schemas/message/resource'

      parameters:
        type: object
        properties:
          parameters:
            type: object
            allOf:
            - $ref: '#/components/schemas/dataTypes/job/rpcClass'
            - $ref: '#/components/schemas/job/signed_tx'
            - $ref: '#/components/schemas/dataTypes/job/rpcMethod'
            - $ref: '#/components/schemas/job/rpcParameters'
            - $ref: '#/components/schemas/dataTypes/job/signingWalletId'

      signed_tx:
        type: object
        properties:
          signed_tx:
            allOf:
            - $ref: '#/components/schemas/dataTypes/job/r'
            - $ref: '#/components/schemas/dataTypes/job/s'
            - $ref: '#/components/schemas/dataTypes/job/v'
            - $ref: '#/components/schemas/dataTypes/job/to'
            - $ref: '#/components/schemas/dataTypes/job/data'
            - $ref: '#/components/schemas/dataTypes/job/nonce'
            - $ref: '#/components/schemas/dataTypes/job/value'
            - $ref: '#/components/schemas/dataTypes/job/gasLimit'
            - $ref: '#/components/schemas/dataTypes/job/gasPrice'

      rpcParameters:
        type: object
        properties:
          rpcParameters:
            type: array
            items:
            - anyOf:
              - type: string
              - type: number

      getResource:
        allOf:
        - $ref: '#/components/schemas/job/resource'
        - properties:
            attributes:
              $ref: '#/components/schemas/job/attributes'

      getResponse:
        allOf:
        - $ref: '#/components/schemas/jsonApi/data'
        - properties:
            data:
              $ref: '#/components/schemas/job/getResource'

      listResponse:
        allOf:
        - $ref: '#/components/schemas/jsonApi/dataArray'
        - $ref: '#/components/schemas/jsonApi/linksAndMeta'
        - properties:
            data:
              items:
                $ref: '#/components/schemas/job/getResource'
            included:
              items:
                $ref: '#/components/schemas/message/getResource'
            relationships:
              $ref: '#/components/schemas/job/relationships'

    shipment:
      resource:
        properties:
          type:
            example: Shipment

      attributes:
        allOf:
        - $ref: '#/components/schemas/dataTypes/shipment/storageCredentialsId'
        - $ref: '#/components/schemas/dataTypes/shipment/vaultId'
        - $ref: '#/components/schemas/dataTypes/shipment/shipperWalletId'
        - $ref: '#/components/schemas/dataTypes/shipment/carrierWalletId'
        - $ref: '#/components/schemas/dataTypes/createdAt'
        - $ref: '#/components/schemas/dataTypes/updatedAt'
        - $ref: '#/components/schemas/dataTypes/shipment/carriersScac'
        - $ref: '#/components/schemas/dataTypes/shipment/forwardersScac'
        - $ref: '#/components/schemas/dataTypes/shipment/nvoccScac'
        - $ref: '#/components/schemas/dataTypes/shipment/shippersReference'
        - $ref: '#/components/schemas/dataTypes/shipment/forwardersReference'
        - $ref: '#/components/schemas/dataTypes/shipment/forwardersShipperId'
        - $ref: '#/components/schemas/dataTypes/shipment/carriersInstructions'
        - $ref: '#/components/schemas/dataTypes/shipment/proNumber'
        - $ref: '#/components/schemas/dataTypes/shipment/billMaster'
        - $ref: '#/components/schemas/dataTypes/shipment/billHouse'
        - $ref: '#/components/schemas/dataTypes/shipment/billSubhouse'
        - $ref: '#/components/schemas/dataTypes/shipment/paymentTerms'
        - $ref: '#/components/schemas/dataTypes/shipment/vesselName'
        - $ref: '#/components/schemas/dataTypes/shipment/voyageNumber'
        - $ref: '#/components/schemas/dataTypes/shipment/modeOfTransportCode'
        - $ref: '#/components/schemas/dataTypes/shipment/packageQty'
        - $ref: '#/components/schemas/dataTypes/shipment/weightGross'
        - $ref: '#/components/schemas/dataTypes/shipment/volume'
        - $ref: '#/components/schemas/dataTypes/shipment/containerQty'
        - $ref: '#/components/schemas/dataTypes/shipment/weightDim'
        - $ref: '#/components/schemas/dataTypes/shipment/weightChargeable'
        - $ref: '#/components/schemas/dataTypes/shipment/docsReceivedAct'
        - $ref: '#/components/schemas/dataTypes/shipment/docsApprovedAct'
        - $ref: '#/components/schemas/dataTypes/shipment/pickupAppt'
        - $ref: '#/components/schemas/dataTypes/shipment/pickupEst'
        - $ref: '#/components/schemas/dataTypes/shipment/pickupAct'
        - $ref: '#/components/schemas/dataTypes/shipment/loadingEst'
        - $ref: '#/components/schemas/dataTypes/shipment/loadingAct'
        - $ref: '#/components/schemas/dataTypes/shipment/departureEst'
        - $ref: '#/components/schemas/dataTypes/shipment/departureAct'
        - $ref: '#/components/schemas/dataTypes/shipment/deliveryAppt'
        - $ref: '#/components/schemas/dataTypes/shipment/arrivalPortEst'
        - $ref: '#/components/schemas/dataTypes/shipment/arrivalPortAct'
        - $ref: '#/components/schemas/dataTypes/shipment/deliveryEst'
        - $ref: '#/components/schemas/dataTypes/shipment/deliveryAct'
        - $ref: '#/components/schemas/dataTypes/shipment/deliveryAttempt'
        - $ref: '#/components/schemas/dataTypes/shipment/cancelRequestedDateAct'
        - $ref: '#/components/schemas/dataTypes/shipment/cancelConfirmedDateAct'
        - $ref: '#/components/schemas/dataTypes/shipment/customsFiledDateAct'
        - $ref: '#/components/schemas/dataTypes/shipment/customsHoldDateAct'
        - $ref: '#/components/schemas/dataTypes/shipment/customsReleaseDateAct'
        - $ref: '#/components/schemas/dataTypes/shipment/containerType'
        - $ref: '#/components/schemas/dataTypes/shipment/arrivalLocode'
        - $ref: '#/components/schemas/dataTypes/shipment/finalPortLocode'
        - $ref: '#/components/schemas/dataTypes/shipment/importLocode'
        - $ref: '#/components/schemas/dataTypes/shipment/ladingLocode'
        - $ref: '#/components/schemas/dataTypes/shipment/originLocode'
        - $ref: '#/components/schemas/dataTypes/shipment/usRouted'
        - $ref: '#/components/schemas/dataTypes/shipment/importCustomsMode'
        - $ref: '#/components/schemas/dataTypes/shipment/usExportPort'
        - $ref: '#/components/schemas/dataTypes/shipment/customerFields'
        - $ref: '#/components/schemas/dataTypes/shipment/specialInstructions'
        - $ref: '#/components/schemas/dataTypes/shipment/trailerNumber'
        - $ref: '#/components/schemas/dataTypes/shipment/sealNumber'
        - $ref: '#/components/schemas/dataTypes/shipment/isMasterBOL'
        - $ref: '#/components/schemas/dataTypes/shipment/nmfcClass'
        - $ref: '#/components/schemas/dataTypes/shipment/isHazmat'

      meta:
        allOf:
        - $ref: '#/components/schemas/dataTypes/asyncJobId'

      getResource:
        allOf:
        - $ref: '#/components/schemas/shipment/resource'
        - properties:
            attributes:
              $ref: '#/components/schemas/shipment/attributes'
            relationships:
              $ref: '#/components/schemas/shipment/relationships'

      getResponse:
        allOf:
        - $ref: '#/components/schemas/jsonApi/data'
        - properties:
            data:
              $ref: '#/components/schemas/shipment/getResource'
            included:
              $ref: '#/components/schemas/shipment/included'

      loadData:
        type: object
        title: load_data
        description: Smart contract data associated with the shipment
        properties:
          load_data:
            $ref: '#/components/schemas/dataTypes/shipment/loadData'

      shipToLocation:
        type: object
        title: ship_to_location
        description: ship_to_location associated with the shipment
        properties:
          ship_to_location:
            $ref: '#/components/schemas/dataTypes/shipment/locationData'

      shipFromLocation:
        type: object
        title: ship_from_location
        description: ship_from_location associated with the shipment
        properties:
          ship_from_location:
            $ref: '#/components/schemas/dataTypes/shipment/locationData'

      finalDestinationLocation:
        type: object
        title: final_destination_location
        description: final_destination_location associated with the shipment
        properties:
          final_destination_location:
            $ref: '#/components/schemas/dataTypes/shipment/locationData'

      billToLocation:
        type: object
        title: bill_to_location
        description: bill_to_location associated with the shipment
        properties:
          bill_to_location:
            $ref: '#/components/schemas/dataTypes/shipment/locationData'

      relationships:
        type: array
        items:
        - allOf:
          - $ref: '#/components/schemas/shipment/loadData'
          - $ref: '#/components/schemas/shipment/shipToLocation'
          - $ref: '#/components/schemas/shipment/shipFromLocation'
          - $ref: '#/components/schemas/shipment/finalDestinationLocation'
          - $ref: '#/components/schemas/shipment/billToLocation'

      createAttributes:
        allOf:
        - $ref: '#/components/schemas/dataTypes/shipment/storageCredentialsId'
        - $ref: '#/components/schemas/dataTypes/shipment/vaultId'
        - $ref: '#/components/schemas/dataTypes/shipment/shipperWalletId'
        - $ref: '#/components/schemas/dataTypes/shipment/carrierWalletId'
        - $ref: '#/components/schemas/dataTypes/createdAt'
        - $ref: '#/components/schemas/dataTypes/updatedAt'
        - $ref: '#/components/schemas/dataTypes/shipment/carriersScac'
        - $ref: '#/components/schemas/dataTypes/shipment/forwardersScac'
        - $ref: '#/components/schemas/dataTypes/shipment/nvoccScac'
        - $ref: '#/components/schemas/dataTypes/shipment/shippersReference'
        - $ref: '#/components/schemas/dataTypes/shipment/forwardersReference'
        - $ref: '#/components/schemas/dataTypes/shipment/forwardersShipperId'
        - $ref: '#/components/schemas/dataTypes/shipment/carriersInstructions'
        - $ref: '#/components/schemas/dataTypes/shipment/proNumber'
        - $ref: '#/components/schemas/dataTypes/shipment/billMaster'
        - $ref: '#/components/schemas/dataTypes/shipment/billHouse'
        - $ref: '#/components/schemas/dataTypes/shipment/billSubhouse'
        - $ref: '#/components/schemas/dataTypes/shipment/paymentTerms'
        - $ref: '#/components/schemas/dataTypes/shipment/vesselName'
        - $ref: '#/components/schemas/dataTypes/shipment/voyageNumber'
        - $ref: '#/components/schemas/dataTypes/shipment/modeOfTransportCode'
        - $ref: '#/components/schemas/dataTypes/shipment/packageQty'
        - $ref: '#/components/schemas/dataTypes/shipment/weightGross'
        - $ref: '#/components/schemas/dataTypes/shipment/volume'
        - $ref: '#/components/schemas/dataTypes/shipment/containerQty'
        - $ref: '#/components/schemas/dataTypes/shipment/weightDim'
        - $ref: '#/components/schemas/dataTypes/shipment/weightChargeable'
        - $ref: '#/components/schemas/dataTypes/shipment/docsReceivedAct'
        - $ref: '#/components/schemas/dataTypes/shipment/docsApprovedAct'
        - $ref: '#/components/schemas/dataTypes/shipment/pickupAppt'
        - $ref: '#/components/schemas/dataTypes/shipment/pickupEst'
        - $ref: '#/components/schemas/dataTypes/shipment/pickupAct'
        - $ref: '#/components/schemas/dataTypes/shipment/loadingEst'
        - $ref: '#/components/schemas/dataTypes/shipment/loadingAct'
        - $ref: '#/components/schemas/dataTypes/shipment/departureEst'
        - $ref: '#/components/schemas/dataTypes/shipment/departureAct'
        - $ref: '#/components/schemas/dataTypes/shipment/deliveryAppt'
        - $ref: '#/components/schemas/dataTypes/shipment/arrivalPortEst'
        - $ref: '#/components/schemas/dataTypes/shipment/arrivalPortAct'
        - $ref: '#/components/schemas/dataTypes/shipment/deliveryEst'
        - $ref: '#/components/schemas/dataTypes/shipment/deliveryAct'
        - $ref: '#/components/schemas/dataTypes/shipment/deliveryAttempt'
        - $ref: '#/components/schemas/dataTypes/shipment/cancelRequestedDateAct'
        - $ref: '#/components/schemas/dataTypes/shipment/cancelConfirmedDateAct'
        - $ref: '#/components/schemas/dataTypes/shipment/customsFiledDateAct'
        - $ref: '#/components/schemas/dataTypes/shipment/customsHoldDateAct'
        - $ref: '#/components/schemas/dataTypes/shipment/customsReleaseDateAct'
        - $ref: '#/components/schemas/dataTypes/shipment/containerType'
        - $ref: '#/components/schemas/dataTypes/shipment/arrivalLocode'
        - $ref: '#/components/schemas/dataTypes/shipment/finalPortLocode'
        - $ref: '#/components/schemas/dataTypes/shipment/importLocode'
        - $ref: '#/components/schemas/dataTypes/shipment/ladingLocode'
        - $ref: '#/components/schemas/dataTypes/shipment/originLocode'
        - $ref: '#/components/schemas/dataTypes/shipment/usRouted'
        - $ref: '#/components/schemas/dataTypes/shipment/importCustomsMode'
        - $ref: '#/components/schemas/dataTypes/shipment/usExportPort'
        - $ref: '#/components/schemas/dataTypes/shipment/customerFields'
        - $ref: '#/components/schemas/dataTypes/shipment/specialInstructions'
        - $ref: '#/components/schemas/dataTypes/shipment/trailerNumber'
        - $ref: '#/components/schemas/dataTypes/shipment/sealNumber'
        - $ref: '#/components/schemas/dataTypes/shipment/isMasterBOL'
        - $ref: '#/components/schemas/dataTypes/shipment/nmfcClass'
        - $ref: '#/components/schemas/dataTypes/shipment/isHazmat'

      createResource:
        allOf:
        - $ref: '#/components/schemas/shipment/resource'
        - properties:
            attributes:
              $ref: '#/components/schemas/shipment/createAttributes'
            relationships:
              $ref: '#/components/schemas/shipment/relationships'
            meta:
              $ref: '#/components/schemas/shipment/meta'

      createResponse:
        allOf:
        - $ref: '#/components/schemas/shipment/getResponse'
        - properties:
            data:
              properties:
                meta:
                  $ref: '#/components/schemas/shipment/meta'

      included:
        type: array
        items:
        - $ref: '#/components/schemas/loadShipment/getResource'
        - $ref: '#/components/schemas/location/getResource'
        - $ref: '#/components/schemas/location/getResource'

      listResponse:
        allOf:
        - $ref: '#/components/schemas/jsonApi/dataArray'
        - $ref: '#/components/schemas/jsonApi/linksAndMeta'
        - properties:
            data:
              items:
                $ref: '#/components/schemas/shipment/getResource'
            included:
              items:
                $ref: '#/components/schemas/shipment/included'

    permissionLinks:
      resource:
        properties:
          type:
            example: PermissionLink

      attributes:
        allOf:
          - $ref: '#/components/schemas/dataTypes/permissionLinks/name'
          - $ref: '#/components/schemas/dataTypes/permissionLinks/expirationDate'
          - $ref: '#/components/schemas/dataTypes/permissionLinks/shipmentId'
          - $ref: '#/components/schemas/dataTypes/createdAt'

      createAttributes:
        allOf:
          - $ref: '#/components/schemas/dataTypes/permissionLinks/name'
          - $ref: '#/components/schemas/dataTypes/permissionLinks/expirationDate'

      getResource:
        allOf:
          - $ref: '#/components/schemas/permissionLinks/resource'
          - properties:
              attributes:
                $ref: '#/components/schemas/permissionLinks/attributes'

      getResponse:
        allOf:
          - $ref: '#/components/schemas/jsonApi/data'
          - properties:
              data:
                $ref: '#/components/schemas/permissionLinks/getResource'

      listResponse:
        allOf:
          - $ref: '#/components/schemas/jsonApi/dataArray'
          - $ref: '#/components/schemas/jsonApi/linksAndMeta'
          - properties:
              data:
                items:
                  $ref: '#/components/schemas/permissionLinks/getResource'

      createRequest:
        allOf:
          - $ref: '#/components/requestBodies/jsonApi/createData'
          - properties:
              data:
                $ref: '#/components/requestBodies/permissionLinks/createResource'

      createResource:
        allOf:
          - $ref: '#/components/schemas/permissionLinks/resource'
          - properties:
              attributes:
                $ref: '#/components/schemas/permissionLinks/createAttributes'

    document:
      resource:
        properties:
          type:
            example: Document

      attributes:
        allOf:
          - $ref: '#/components/schemas/dataTypes/document/name'
          - $ref: '#/components/schemas/dataTypes/document/description'
          - $ref: '#/components/schemas/dataTypes/document/documentType'
          - $ref: '#/components/schemas/dataTypes/document/fileType'
          - $ref: '#/components/schemas/dataTypes/document/uploadStatus'
          - $ref: '#/components/schemas/dataTypes/createdAt'
          - $ref: '#/components/schemas/dataTypes/updatedAt'


      getResource:
        allOf:
          - $ref: '#/components/schemas/document/resource'
          - properties:
              attributes:
                $ref: '#/components/schemas/document/attributes'

      getResponse:
        allOf:
          - $ref: '#/components/schemas/jsonApi/data'
          - properties:
              data:
                $ref: '#/components/schemas/document/getResource'
          - properties:
              data:
                properties:
                  meta:
                    $ref: '#/components/schemas/dataTypes/document/presignedS3Get'

      createResponse:
        allOf:
          - $ref: '#/components/schemas/jsonApi/data'
          - properties:
              data:
                $ref: '#/components/schemas/document/getResource'
          - properties:
              data:
                properties:
                  meta:
                    $ref: '#/components/schemas/dataTypes/document/presignedS3Post'

      listResponse:
        allOf:
          - $ref: '#/components/schemas/jsonApi/dataArray'
          - $ref: '#/components/schemas/jsonApi/linksAndMeta'
          - properties:
              data:
                items:
                  $ref: '#/components/schemas/document/getResource'
          - properties:
              data:
                items:
                  properties:
                    meta:
                      $ref: '#/components/schemas/dataTypes/document/presignedS3Get'

    tracking:
      collectionResource:
        properties:
          type:
            description: Type of GeoJSON object
            example: FeatureCollection

      singularResource:
        properties:
          type:
            description: Type of GeoJSON object
            example: Feature

      pointProperties:
        type: object
        properties:
          properties:
            type: object
            description: Metadata associated with this `Point` feature
            allOf:
            - $ref: '#/components/schemas/dataTypes/tracking/time'
            - $ref: '#/components/schemas/dataTypes/tracking/uncertainty'
            - $ref: '#/components/schemas/dataTypes/tracking/source'

      lineProperties:
        type: object
        properties:
          properties:
            type: object
            description: Metadata associated with this `Line` feature
            allOf:
            - $ref: '#/components/schemas/dataTypes/tracking/linestringTimestamps'

      getPointResource:
        type: object
        properties:
          data:
            type: object
            description: A GeoJSON FeatureCollection containing Point data.
            properties:
              type:
                type: string
                description: Type of GeoJSON object
                example: FeatureCollection
              features:
                type: array
                description: GeoJSON `Feature`s in the `FeatureCollection`
                items:
                 $ref: '#/components/schemas/tracking/pointFeature'

      pointResponse:
        title: Point Collection
        description: Response data with parameter as_point
        allOf:
        - $ref: '#/components/schemas/tracking/getPointResource'

      getLineResource:
        type: object
        properties:
          data:
            type: object
            description: A GeoJSON FeatureCollection containing Line data.
            properties:
              type:
                type: string
                description: Type of GeoJSON object
                example: FeatureCollection
              features:
                type: array
                description: GeoJSON `Feature`s in the `FeatureCollection`
                items:
                  $ref: '#/components/schemas/tracking/lineFeature'

      lineResponse:
        title: Line Collection
        description: Response data with parameter as_line
        allOf:
        - $ref: '#/components/schemas/tracking/getLineResource'

      pointFeature:
        allOf:
        - $ref: '#/components/schemas/tracking/singularResource'
        - $ref: '#/components/schemas/dataTypes/tracking/point'
        - $ref: '#/components/schemas/tracking/pointProperties'

      lineFeature:
        allOf:
        - $ref: '#/components/schemas/tracking/singularResource'
        - $ref: '#/components/schemas/dataTypes/tracking/line'
        - $ref: '#/components/schemas/tracking/lineProperties'

      getFeatures:
        type: object
        description: A GeoJSON FeatureCollection containing Point and Line data.
        properties:
          type:
            type: string
            description: Type of GeoJSON object
            example: FeatureCollection
          features:
            type: array
            description: GeoJSON `Feature`s in the `FeatureCollection`
            items:
            - $ref: '#/components/schemas/tracking/pointFeature'
            - $ref: '#/components/schemas/tracking/lineFeature'

      getResource:
        allOf:
        - type: object
        - properties:
            data:
             $ref: '#/components/schemas/tracking/getFeatures'

      getResponse:
        title: Point and Line Collection
        description: Normal response data
        allOf:
        - $ref: '#/components/schemas/tracking/getResource'

    location:
      resource:
        properties:
          type:
            example: Location

      geometry:
        properties:
          geometry:
            type: object
            name: geometry
            allOf:
            - $ref: '#/components/schemas/dataTypes/location/type'
            - $ref: '#/components/schemas/dataTypes/location/coordinates'

      attributes:
        allOf:
        - $ref: '#/components/schemas/dataTypes/location/name'
        - $ref: '#/components/schemas/dataTypes/location/address_1'
        - $ref: '#/components/schemas/dataTypes/location/address_2'
        - $ref: '#/components/schemas/dataTypes/location/city'
        - $ref: '#/components/schemas/dataTypes/location/state'
        - $ref: '#/components/schemas/dataTypes/location/country'
        - $ref: '#/components/schemas/dataTypes/location/postalCode'
        - $ref: '#/components/schemas/dataTypes/location/phoneNumber'
        - $ref: '#/components/schemas/dataTypes/location/faxNumber'
        - $ref: '#/components/schemas/dataTypes/createdAt'
        - $ref: '#/components/schemas/dataTypes/updatedAt'
        - $ref: '#/components/schemas/location/geometry'

      getResource:
        allOf:
        - $ref: '#/components/schemas/location/resource'
        - properties:
            attributes:
              $ref: '#/components/schemas/location/attributes'

    transaction:
      resource:
        properties:
          type:
            example: Transaction

      attributes:
        allOf:
         - $ref: '#/components/schemas/dataTypes/ethereum/transaction/hash'
         - $ref: '#/components/schemas/dataTypes/ethereum/transaction/nonce'
         - $ref: '#/components/schemas/dataTypes/ethereum/transaction/chainId'
         - $ref: '#/components/schemas/dataTypes/ethereum/transaction/toAddress'
         - $ref: '#/components/schemas/dataTypes/ethereum/transaction/value'
         - $ref: '#/components/schemas/dataTypes/ethereum/transaction/gasLimit'
         - $ref: '#/components/schemas/dataTypes/ethereum/transaction/gasPrice'
         - $ref: '#/components/schemas/dataTypes/ethereum/transaction/data'

      getResource:
        allOf:
        - $ref: '#/components/schemas/dataTypes/ethereum/resourceId'
        - $ref: '#/components/schemas/transaction/resource'
        - properties:
            attributes:
              $ref: '#/components/schemas/transaction/attributes'

    transactionReceipt:
      resource:
        properties:
          type:
            example: TransactionReceipt

      attributes:
        allOf:
        - $ref: '#/components/schemas/dataTypes/ethereum/transactionReceipt/transactionHash'
        - $ref: '#/components/schemas/dataTypes/ethereum/transactionReceipt/transactionIndex'
        - $ref: '#/components/schemas/dataTypes/ethereum/transactionReceipt/blockHash'
        - $ref: '#/components/schemas/dataTypes/ethereum/transactionReceipt/blockNumber'
        - $ref: '#/components/schemas/dataTypes/ethereum/transactionReceipt/contractAddress'
        - $ref: '#/components/schemas/dataTypes/ethereum/transactionReceipt/cumulativeGasUsed'
        - $ref: '#/components/schemas/dataTypes/ethereum/transactionReceipt/fromAddress'
        - $ref: '#/components/schemas/dataTypes/ethereum/transactionReceipt/toAddress'
        - $ref: '#/components/schemas/dataTypes/ethereum/transactionReceipt/gasUsed'
        - $ref: '#/components/schemas/dataTypes/ethereum/transactionReceipt/logs'
        - $ref: '#/components/schemas/dataTypes/ethereum/transactionReceipt/logsBloom'
        - $ref: '#/components/schemas/dataTypes/ethereum/transactionReceipt/status'

      getResource:
        allOf:
        - $ref: '#/components/schemas/dataTypes/ethereum/resourceId'
        - $ref: '#/components/schemas/transactionReceipt/resource'
        - properties:
            attributes:
              $ref: '#/components/schemas/transactionReceipt/attributes'

    ethAction:
      resource:
          properties:
            type:
              example: EthAction

      attributes:
        allOf:
        - $ref: '#/components/schemas/dataTypes/ethereum/transactionHash'
        - $ref: '#/components/schemas/dataTypes/createdAt'
        - $ref: '#/components/schemas/dataTypes/updatedAt'

      relationships:
        type: array
        items:
        - allOf:
          - $ref: '#/components/schemas/dataTypes/ethereum/resourceId'
          - $ref: '#/components/schemas/transaction/resource'
        - allOf:
          - $ref: '#/components/schemas/dataTypes/ethereum/resourceId'
          - $ref: '#/components/schemas/transactionReceipt/resource'
        - allOf:
          - $ref: '#/components/schemas/dataTypes/resourceId'
          - $ref: '#/components/schemas/job/resource'

      included:
        type: array
        items:
        - $ref: '#/components/schemas/job/getResource'
        - $ref: '#/components/schemas/transaction/getResource'
        - $ref: '#/components/schemas/transactionReceipt/getResource'

      getResource:
        allOf:
        - $ref: '#/components/schemas/dataTypes/ethereum/resourceId'
        - $ref: '#/components/schemas/ethAction/resource'
        - properties:
            attributes:
              $ref: '#/components/schemas/ethAction/attributes'
            relationships:
              $ref: '#/components/schemas/ethAction/relationships'

      getResponse:
        allOf:
        - $ref: '#/components/schemas/jsonApi/data'
        - properties:
            data:
              $ref: '#/components/schemas/ethAction/getResource'
            included:
              $ref: '#/components/schemas/ethAction/included'

      listResponse:
        allOf:
        - $ref: '#/components/schemas/jsonApi/dataArray'
        - $ref: '#/components/schemas/jsonApi/linksAndMeta'
        - properties:
            data:
              items:
                $ref: '#/components/schemas/ethAction/getResource'
            included:
              items:
                $ref: '#/components/schemas/ethAction/included'

    errors:
      401:
        allOf:
        - $ref: '#/components/schemas/jsonApi/error'
        - $ref: '#/components/schemas/jsonApi/errorPointer'
        - properties:
            errors:
              items:
                properties:
                  detail:
                    example: *response_401
                  source:
                    properties:
                      pointer:
                        example: "/data"
                  status:
                    example: "401"
      500:
        allOf:
        - $ref: '#/components/schemas/jsonApi/error'
        - properties:
            errors:
              items:
                properties:
                  detail:
                    example: *response_500
                  status:
                    example: "500"

    links:
      type: object
      description: Links related to the primary data
      properties:
        first:
          title: first
          description: Link to first page of the list
          type: string
          example: '/api/v1/{object-type}/?page=1'
        last:
          title: last
          description: Link to last page of the list
          type: string
          example: '/api/v1/{object-type}/?page=4'
        next:
          title: next
          description: Link to next page of the list
          type: string
          example: '/api/v1/{object-type}/?page=3'
        previous:
          title: previous
          description: Link to previous page of the list
          type: string
          example: '/api/v1/{object-type}/?page=1'

    meta:
      type: object
      description: Non-standard meta-information
      properties:
        pagination:
          type: object
          description: The pagination state for the current request
          properties:
            count:
              title: count
              description: Total number of resources associated with user
              type: integer
              format: int32
              example: '37'
            page:
              title: page
              description: Current page
              type: integer
              format: int32
              example: '2'
            pages:
              title: pages
              description: Number of pages of resources
              type: integer
              format: int32
              example: '3'

  requestBodies:
    jsonApi:
      createResource:
        type: object
        description: Primary data related to the resource
        properties:
          type:
            type: string
            title: type
            description: Type of resource
          attributes:
            type: object
            title: attributes
            description: Properties of the resource

      createData:
        properties:
          data:
            type: object
            $ref: '#/components/requestBodies/jsonApi/createResource'

    document:
      createResource:
        allOf:
          - $ref: '#/components/schemas/document/resource'
          - properties:
              attributes:
                $ref: '#/components/requestBodies/document/createAttributes'

      createAttributes:
        required:
          - file_type
          - document_type
          - name
        allOf:
          - $ref: '#/components/schemas/dataTypes/document/name'
          - $ref: '#/components/schemas/dataTypes/document/description'
          - $ref: '#/components/schemas/dataTypes/document/documentType'
          - $ref: '#/components/schemas/dataTypes/document/fileType'
          - $ref: '#/components/schemas/dataTypes/document/uploadStatus'

      createRequest:
        allOf:
          - $ref: '#/components/requestBodies/jsonApi/createData'
          - properties:
              data:
                $ref: '#/components/requestBodies/document/createResource'

    shipment:
      createResource:
        allOf:
        - $ref: '#/components/schemas/shipment/resource'
        - properties:
            attributes:
              $ref: '#/components/requestBodies/shipment/createAttributes'

      patchResource:
        allOf:
          - $ref: '#/components/schemas/shipment/resource'
          - properties:
              attributes:
                $ref: '#/components/requestBodies/shipment/patchAttributes'

      createAttributes:
        required:
        - shipper_wallet_id
        - carrier_wallet_id
        - storage_credentials_id
        allOf:
        - $ref: '#/components/schemas/dataTypes/shipment/storageCredentialsId'
        - $ref: '#/components/schemas/dataTypes/shipment/vaultId'
        - $ref: '#/components/schemas/dataTypes/shipment/shipperWalletId'
        - $ref: '#/components/schemas/dataTypes/shipment/carrierWalletId'
        - $ref: '#/components/schemas/dataTypes/shipment/carriersScac'
        - $ref: '#/components/schemas/dataTypes/shipment/forwardersScac'
        - $ref: '#/components/schemas/dataTypes/shipment/nvoccScac'
        - $ref: '#/components/schemas/dataTypes/shipment/shippersReference'
        - $ref: '#/components/schemas/dataTypes/shipment/forwardersReference'
        - $ref: '#/components/schemas/dataTypes/shipment/forwardersShipperId'
        - $ref: '#/components/schemas/dataTypes/shipment/carriersInstructions'
        - $ref: '#/components/schemas/dataTypes/shipment/proNumber'
        - $ref: '#/components/schemas/dataTypes/shipment/billMaster'
        - $ref: '#/components/schemas/dataTypes/shipment/billHouse'
        - $ref: '#/components/schemas/dataTypes/shipment/billSubhouse'
        - $ref: '#/components/schemas/dataTypes/shipment/paymentTerms'
        - $ref: '#/components/schemas/dataTypes/shipment/vesselName'
        - $ref: '#/components/schemas/dataTypes/shipment/voyageNumber'
        - $ref: '#/components/schemas/dataTypes/shipment/modeOfTransportCode'
        - $ref: '#/components/schemas/dataTypes/shipment/packageQty'
        - $ref: '#/components/schemas/dataTypes/shipment/weightGross'
        - $ref: '#/components/schemas/dataTypes/shipment/volume'
        - $ref: '#/components/schemas/dataTypes/shipment/containerQty'
        - $ref: '#/components/schemas/dataTypes/shipment/weightDim'
        - $ref: '#/components/schemas/dataTypes/shipment/weightChargeable'
        - $ref: '#/components/schemas/dataTypes/shipment/docsReceivedAct'
        - $ref: '#/components/schemas/dataTypes/shipment/docsApprovedAct'
        - $ref: '#/components/schemas/dataTypes/shipment/pickupAppt'
        - $ref: '#/components/schemas/dataTypes/shipment/pickupEst'
        - $ref: '#/components/schemas/dataTypes/shipment/pickupAct'
        - $ref: '#/components/schemas/dataTypes/shipment/loadingEst'
        - $ref: '#/components/schemas/dataTypes/shipment/loadingAct'
        - $ref: '#/components/schemas/dataTypes/shipment/departureEst'
        - $ref: '#/components/schemas/dataTypes/shipment/departureAct'
        - $ref: '#/components/schemas/dataTypes/shipment/deliveryAppt'
        - $ref: '#/components/schemas/dataTypes/shipment/arrivalPortEst'
        - $ref: '#/components/schemas/dataTypes/shipment/arrivalPortAct'
        - $ref: '#/components/schemas/dataTypes/shipment/deliveryEst'
        - $ref: '#/components/schemas/dataTypes/shipment/deliveryAct'
        - $ref: '#/components/schemas/dataTypes/shipment/deliveryAttempt'
        - $ref: '#/components/schemas/dataTypes/shipment/cancelRequestedDateAct'
        - $ref: '#/components/schemas/dataTypes/shipment/cancelConfirmedDateAct'
        - $ref: '#/components/schemas/dataTypes/shipment/customsFiledDateAct'
        - $ref: '#/components/schemas/dataTypes/shipment/customsHoldDateAct'
        - $ref: '#/components/schemas/dataTypes/shipment/customsReleaseDateAct'
        - $ref: '#/components/schemas/dataTypes/shipment/containerType'
        - $ref: '#/components/schemas/dataTypes/shipment/arrivalLocode'
        - $ref: '#/components/schemas/dataTypes/shipment/finalPortLocode'
        - $ref: '#/components/schemas/dataTypes/shipment/importLocode'
        - $ref: '#/components/schemas/dataTypes/shipment/ladingLocode'
        - $ref: '#/components/schemas/dataTypes/shipment/originLocode'
        - $ref: '#/components/schemas/dataTypes/shipment/usRouted'
        - $ref: '#/components/schemas/dataTypes/shipment/importCustomsMode'
        - $ref: '#/components/schemas/dataTypes/shipment/usExportPort'
        - $ref: '#/components/schemas/dataTypes/shipment/customerFields'
        - $ref: '#/components/schemas/dataTypes/shipment/specialInstructions'
        - $ref: '#/components/schemas/dataTypes/shipment/trailerNumber'
        - $ref: '#/components/schemas/dataTypes/shipment/sealNumber'
        - $ref: '#/components/schemas/dataTypes/shipment/isMasterBOL'
        - $ref: '#/components/schemas/dataTypes/shipment/nmfcClass'
        - $ref: '#/components/schemas/dataTypes/shipment/isHazmat'

      patchAttributes:
#        required:
#          - shipper_wallet_id
#          - carrier_wallet_id
#          - storage_credentials_id
        allOf:
#          - $ref: '#/components/schemas/dataTypes/shipment/storageCredentialsId'
#          - $ref: '#/components/schemas/dataTypes/shipment/vaultId'
#          - $ref: '#/components/schemas/dataTypes/shipment/shipperWalletId'
#          - $ref: '#/components/schemas/dataTypes/shipment/carrierWalletId'
          - $ref: '#/components/schemas/dataTypes/shipment/carriersScac'
          - $ref: '#/components/schemas/dataTypes/shipment/forwardersScac'
          - $ref: '#/components/schemas/dataTypes/shipment/nvoccScac'
          - $ref: '#/components/schemas/dataTypes/shipment/shippersReference'
          - $ref: '#/components/schemas/dataTypes/shipment/forwardersReference'
          - $ref: '#/components/schemas/dataTypes/shipment/forwardersShipperId'
          - $ref: '#/components/schemas/dataTypes/shipment/carriersInstructions'
          - $ref: '#/components/schemas/dataTypes/shipment/proNumber'
          - $ref: '#/components/schemas/dataTypes/shipment/billMaster'
          - $ref: '#/components/schemas/dataTypes/shipment/billHouse'
          - $ref: '#/components/schemas/dataTypes/shipment/billSubhouse'
          - $ref: '#/components/schemas/dataTypes/shipment/paymentTerms'
          - $ref: '#/components/schemas/dataTypes/shipment/vesselName'
          - $ref: '#/components/schemas/dataTypes/shipment/voyageNumber'
          - $ref: '#/components/schemas/dataTypes/shipment/modeOfTransportCode'
          - $ref: '#/components/schemas/dataTypes/shipment/packageQty'
          - $ref: '#/components/schemas/dataTypes/shipment/weightGross'
          - $ref: '#/components/schemas/dataTypes/shipment/volume'
          - $ref: '#/components/schemas/dataTypes/shipment/containerQty'
          - $ref: '#/components/schemas/dataTypes/shipment/weightDim'
          - $ref: '#/components/schemas/dataTypes/shipment/weightChargeable'
          - $ref: '#/components/schemas/dataTypes/shipment/docsReceivedAct'
          - $ref: '#/components/schemas/dataTypes/shipment/docsApprovedAct'
          - $ref: '#/components/schemas/dataTypes/shipment/pickupAppt'
          - $ref: '#/components/schemas/dataTypes/shipment/pickupEst'
          - $ref: '#/components/schemas/dataTypes/shipment/pickupAct'
          - $ref: '#/components/schemas/dataTypes/shipment/loadingEst'
          - $ref: '#/components/schemas/dataTypes/shipment/loadingAct'
          - $ref: '#/components/schemas/dataTypes/shipment/departureEst'
          - $ref: '#/components/schemas/dataTypes/shipment/departureAct'
          - $ref: '#/components/schemas/dataTypes/shipment/deliveryAppt'
          - $ref: '#/components/schemas/dataTypes/shipment/arrivalPortEst'
          - $ref: '#/components/schemas/dataTypes/shipment/arrivalPortAct'
          - $ref: '#/components/schemas/dataTypes/shipment/deliveryEst'
          - $ref: '#/components/schemas/dataTypes/shipment/deliveryAct'
          - $ref: '#/components/schemas/dataTypes/shipment/deliveryAttempt'
          - $ref: '#/components/schemas/dataTypes/shipment/cancelRequestedDateAct'
          - $ref: '#/components/schemas/dataTypes/shipment/cancelConfirmedDateAct'
          - $ref: '#/components/schemas/dataTypes/shipment/customsFiledDateAct'
          - $ref: '#/components/schemas/dataTypes/shipment/customsHoldDateAct'
          - $ref: '#/components/schemas/dataTypes/shipment/customsReleaseDateAct'
          - $ref: '#/components/schemas/dataTypes/shipment/containerType'
          - $ref: '#/components/schemas/dataTypes/shipment/arrivalLocode'
          - $ref: '#/components/schemas/dataTypes/shipment/finalPortLocode'
          - $ref: '#/components/schemas/dataTypes/shipment/importLocode'
          - $ref: '#/components/schemas/dataTypes/shipment/ladingLocode'
          - $ref: '#/components/schemas/dataTypes/shipment/originLocode'
          - $ref: '#/components/schemas/dataTypes/shipment/usRouted'
          - $ref: '#/components/schemas/dataTypes/shipment/importCustomsMode'
          - $ref: '#/components/schemas/dataTypes/shipment/usExportPort'
          - $ref: '#/components/schemas/dataTypes/shipment/customerFields'

      createRequest:
        allOf:
        - $ref: '#/components/requestBodies/jsonApi/createData'
        - properties:
            data:
              $ref: '#/components/requestBodies/shipment/createResource'

      patchRequest:
        allOf:
          - $ref: '#/components/requestBodies/jsonApi/createData'
          - properties:
              data:
                $ref: '#/components/requestBodies/shipment/patchResource'

      tracking:
        payload:
          properties:
            payload:
              title: payload
              description: Tracking data payload JWS
              type: string
              example: >-
                eyJraWQiOiJlNjZhMmFiNjI0OGQxYzZkNTMxNmQ0MTIzNTlmNWU4ZGM1MzY2ZThkMTQ0ZDMwYTRlYzFmNzg3YmNhYjQ0MTQ2IiwiYWxn
                IjoiRVMyNTYifQ.eyJkZXZpY2VfaWQiOiIzMjFhMWYzYy0zYmVjLTQ1ZDktYTM5OS00ODM5MmUzYTJiMTQiLCJwb3NpdGlvbiI6eyJhb
                HRpdHVkZSI6MjcxLjAsImxhdGl0dWRlIjozNC44NTIwNTU1LCJsb25naXR1ZGUiOi04Mi40MDAwOTQ3LCJzb3VyY2UiOiJHUFMiLCJzc
                GVlZCI6MC4wLCJ1bmNlcnRhaW50eSI6OTl9LCJ0aW1lc3RhbXAiOiIyMDE4LTExLTI5VDIwOjI4OjA3WiIsInZlcnNpb24iOiIxLjAuM
                SJ9.jNWQj7kC8iacZwpEYlWexcDsP8ed-wIaebwSwOsrB7nTIoMOmbMWVHL3JC5dMzs8yCA3rReSkqbOu3TG0ACudw

    permissionLinks:
      createResource:
        allOf:
          - $ref: '#/components/schemas/permissionLinks/resource'
          - properties:
              attributes:
                $ref: '#/components/requestBodies/permissionLinks/createAttributes'

      createAttributes:
        required:
          - name
        allOf:
          - $ref: '#/components/schemas/dataTypes/permissionLinks/name'
          - $ref: '#/components/schemas/dataTypes/permissionLinks/expirationDate'

      createRequest:
        allOf:
          - $ref: '#/components/requestBodies/jsonApi/createData'
          - properties:
              data:
                $ref: '#/components/requestBodies/permissionLinks/createResource'

  securitySchemes:
    JWT:
      description: >
        All authenticated service calls must contain a valid JWT id_token obtained from the [ShipChain Profiles](https://profiles.shipchain.io)
        OIDC provider and passed via the Authentication header.
      type: http
      scheme: bearer
      bearerFormat: JWT {id_token}
security:
- JWT: []
tags:
- name: Shipments
  description: >
    Shipments are the core entity in the ShipChain Transmission service. This is a collection of endpoints related to managing shipments.
- name: AsyncJobs
  description: >
    AsyncJobs model an asynchronous interaction with ShipChain Engine. They also contain references to the state of an associated Ethereum Transaction.
- name: Transactions
  description: >
    Transaction entities contain read-only data about Ethereum Transactions and Transaction Receipts.
- name: Documents
  description: >
    Documents are entities that allow documents and media objects management within ShipChain Transmission service.<|MERGE_RESOLUTION|>--- conflicted
+++ resolved
@@ -416,54 +416,6 @@
                 $ref: '#/components/schemas/errors/401'
 
   /api/v1/shipments/{shipment_id}/tracking/:
-<<<<<<< HEAD
-=======
-    post:
-      summary: Add tracking data
-      description: |
-        Associate GPS tracking data with a `Shipment`. The tracking payload must be signed and encoded as a [JWS](https://tools.ietf.org/html/rfc7515).
-        An active AXLE certificate must be used to sign this JWS, and the certificate ID must be included in the headers as `kid`.
-
-        A JSON Schema specification for the tracking data payload format is located at [schema.shipchain.io](http://schema.shipchain.io/1.2.1/tracking.json)
-
-        An example of a raw payload:
-        ```
-        {
-          "position": {
-            "latitude": -81.048253,
-            "longitude": 34.628643,
-            "altitude": 924,
-            "source": "gps",
-            "uncertainty": 95,
-            "speed": 31.15
-          },
-          "version": "1.0.1",
-          "timestamp": "2018-08-22T17:44:39.874352",
-          "device_id": "1243d23b-e2fc-475a-8290-0e4f53479553"
-        }
-        ```
-      parameters:
-      - $ref: '#/components/parameters/shipment/path'
-      tags:
-      - Shipments
-      security: []
-      responses:
-        '204':
-          description: *response_204
-        '401':
-          description: *response_401
-          content:
-            application/vnd.api+json:
-              schema:
-                $ref: '#/components/schemas/errors/401'
-      requestBody:
-        content:
-          application/json:
-            schema:
-              allOf:
-              - $ref: '#/components/requestBodies/shipment/tracking/payload'
-
->>>>>>> e614ee8d
     get:
       summary: Get tracking data
       description: >
