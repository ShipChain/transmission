--- conflicted
+++ resolved
@@ -789,8 +789,15 @@
         description: Hash of a signed Ethereum transaction
         schema:
           $ref: '#/components/schemas/dataTypes/ethereum/transactionHash'
-
-<<<<<<< HEAD
+          
+      wallet_id:
+        required: true
+        name: wallet_id
+        in: query
+        description: Wallet ID to filter transactions by
+        schema:
+          $ref: '#/components/schemas/dataTypes/uuid'
+
     document:
       path:
         required: true
@@ -826,15 +833,6 @@
         schema:
           type: string
           enum: [Pending, Completed, Failed]
-=======
-      wallet_id:
-        required: true
-        name: wallet_id
-        in: query
-        description: Wallet ID to filter transactions by
-        schema:
-          $ref: '#/components/schemas/dataTypes/uuid'
->>>>>>> 104674f5
 
   schemas:
     dataTypes:
