--- conflicted
+++ resolved
@@ -431,20 +431,7 @@
         type: integer
         format: int32
 
-<<<<<<< HEAD
     search:
-=======
-    page_size:
-      name: page
-      in: query
-      description: Quantity of objects per page
-      required: false
-      schema:
-        type: integer
-        format: int32
-
-    ordering:
->>>>>>> bdded12f
       name: search
       in: query
       description: Shipment info to search for.
