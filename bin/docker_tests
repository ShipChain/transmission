--- conflicted
+++ resolved
@@ -15,14 +15,10 @@
 
 bin/dc exec -T runserver prospector -o pylint
 
-<<<<<<< HEAD
+bin/dc exec -T runserver bandit -r apps
+
 bin/dc exec -T runserver pytest -p no:cacheprovider --cov=apps --cov-config=.coveragerc --cov-report= tests/profiles-enabled
 
 bin/dc exec -T runserver pytest -p no:cacheprovider --cov=apps --cov-config=.coveragerc --cov-append --ds=conf/test_settings_profiles_disabled tests/profiles-disabled
-=======
-bin/dc exec -T runserver bandit -r apps
-
-bin/dc exec -T runserver pytest -p no:cacheprovider --cov=apps --cov-config=.coveragerc
->>>>>>> 71b0f622
 
 bin/dc down